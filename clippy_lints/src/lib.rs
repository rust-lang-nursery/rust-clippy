// error-pattern:cargo-clippy

#![feature(box_syntax)]
#![feature(box_patterns)]
#![feature(or_patterns)]
#![feature(rustc_private)]
#![feature(stmt_expr_attributes)]
#![allow(clippy::missing_docs_in_private_items, clippy::must_use_candidate)]
#![recursion_limit = "512"]
#![warn(rust_2018_idioms, trivial_casts, trivial_numeric_casts)]
#![deny(rustc::internal)]
#![cfg_attr(feature = "deny-warnings", deny(warnings))]
#![feature(crate_visibility_modifier)]
#![feature(concat_idents)]

// FIXME: switch to something more ergonomic here, once available.
// (Currently there is no way to opt into sysroot crates without `extern crate`.)
#[allow(unused_extern_crates)]
extern crate fmt_macros;
#[allow(unused_extern_crates)]
extern crate rustc_ast;
#[allow(unused_extern_crates)]
extern crate rustc_ast_pretty;
#[allow(unused_extern_crates)]
extern crate rustc_attr;
#[allow(unused_extern_crates)]
extern crate rustc_data_structures;
#[allow(unused_extern_crates)]
extern crate rustc_driver;
#[allow(unused_extern_crates)]
extern crate rustc_errors;
#[allow(unused_extern_crates)]
extern crate rustc_hir;
#[allow(unused_extern_crates)]
extern crate rustc_hir_pretty;
#[allow(unused_extern_crates)]
extern crate rustc_index;
#[allow(unused_extern_crates)]
extern crate rustc_infer;
#[allow(unused_extern_crates)]
extern crate rustc_lexer;
#[allow(unused_extern_crates)]
extern crate rustc_lint;
#[allow(unused_extern_crates)]
extern crate rustc_middle;
#[allow(unused_extern_crates)]
extern crate rustc_mir;
#[allow(unused_extern_crates)]
extern crate rustc_parse;
#[allow(unused_extern_crates)]
extern crate rustc_session;
#[allow(unused_extern_crates)]
extern crate rustc_span;
#[allow(unused_extern_crates)]
extern crate rustc_target;
#[allow(unused_extern_crates)]
extern crate rustc_trait_selection;
#[allow(unused_extern_crates)]
extern crate rustc_typeck;

use rustc_data_structures::fx::FxHashSet;
use rustc_lint::LintId;
use rustc_session::Session;

/// Macro used to declare a Clippy lint.
///
/// Every lint declaration consists of 4 parts:
///
/// 1. The documentation, which is used for the website
/// 2. The `LINT_NAME`. See [lint naming][lint_naming] on lint naming conventions.
/// 3. The `lint_level`, which is a mapping from *one* of our lint groups to `Allow`, `Warn` or
///    `Deny`. The lint level here has nothing to do with what lint groups the lint is a part of.
/// 4. The `description` that contains a short explanation on what's wrong with code where the
///    lint is triggered.
///
/// Currently the categories `style`, `correctness`, `complexity` and `perf` are enabled by default.
/// As said in the README.md of this repository, if the lint level mapping changes, please update
/// README.md.
///
/// # Example
///
/// ```
/// # #![feature(rustc_private)]
/// # #[allow(unused_extern_crates)]
/// # extern crate rustc_middle;
/// # #[allow(unused_extern_crates)]
/// # extern crate rustc_session;
/// # #[macro_use]
/// # use clippy_lints::declare_clippy_lint;
/// use rustc_session::declare_tool_lint;
///
/// declare_clippy_lint! {
///     /// **What it does:** Checks for ... (describe what the lint matches).
///     ///
///     /// **Why is this bad?** Supply the reason for linting the code.
///     ///
///     /// **Known problems:** None. (Or describe where it could go wrong.)
///     ///
///     /// **Example:**
///     ///
///     /// ```rust
///     /// // Bad
///     /// Insert a short example of code that triggers the lint
///     ///
///     /// // Good
///     /// Insert a short example of improved code that doesn't trigger the lint
///     /// ```
///     pub LINT_NAME,
///     pedantic,
///     "description"
/// }
/// ```
/// [lint_naming]: https://rust-lang.github.io/rfcs/0344-conventions-galore.html#lints
#[macro_export]
macro_rules! declare_clippy_lint {
    { $(#[$attr:meta])* pub $name:tt, style, $description:tt } => {
        declare_tool_lint! {
            $(#[$attr])* pub clippy::$name, Warn, $description, report_in_external_macro: true
        }
    };
    { $(#[$attr:meta])* pub $name:tt, correctness, $description:tt } => {
        declare_tool_lint! {
            $(#[$attr])* pub clippy::$name, Deny, $description, report_in_external_macro: true
        }
    };
    { $(#[$attr:meta])* pub $name:tt, complexity, $description:tt } => {
        declare_tool_lint! {
            $(#[$attr])* pub clippy::$name, Warn, $description, report_in_external_macro: true
        }
    };
    { $(#[$attr:meta])* pub $name:tt, perf, $description:tt } => {
        declare_tool_lint! {
            $(#[$attr])* pub clippy::$name, Warn, $description, report_in_external_macro: true
        }
    };
    { $(#[$attr:meta])* pub $name:tt, pedantic, $description:tt } => {
        declare_tool_lint! {
            $(#[$attr])* pub clippy::$name, Allow, $description, report_in_external_macro: true
        }
    };
    { $(#[$attr:meta])* pub $name:tt, restriction, $description:tt } => {
        declare_tool_lint! {
            $(#[$attr])* pub clippy::$name, Allow, $description, report_in_external_macro: true
        }
    };
    { $(#[$attr:meta])* pub $name:tt, cargo, $description:tt } => {
        declare_tool_lint! {
            $(#[$attr])* pub clippy::$name, Allow, $description, report_in_external_macro: true
        }
    };
    { $(#[$attr:meta])* pub $name:tt, nursery, $description:tt } => {
        declare_tool_lint! {
            $(#[$attr])* pub clippy::$name, Allow, $description, report_in_external_macro: true
        }
    };
    { $(#[$attr:meta])* pub $name:tt, internal, $description:tt } => {
        declare_tool_lint! {
            $(#[$attr])* pub clippy::$name, Allow, $description, report_in_external_macro: true
        }
    };
    { $(#[$attr:meta])* pub $name:tt, internal_warn, $description:tt } => {
        declare_tool_lint! {
            $(#[$attr])* pub clippy::$name, Warn, $description, report_in_external_macro: true
        }
    };
}

mod consts;
#[macro_use]
mod utils;

// begin lints modules, do not remove this comment, it’s used in `update_lints`
mod approx_const;
mod arithmetic;
mod as_conversions;
mod assertions_on_constants;
mod assign_ops;
mod atomic_ordering;
mod attrs;
mod await_holding_lock;
mod bit_mask;
mod blacklisted_name;
mod block_in_if_condition;
mod booleans;
mod bytecount;
mod cargo_common_metadata;
mod checked_conversions;
mod cognitive_complexity;
mod collapsible_if;
mod comparison_chain;
mod copies;
mod copy_iterator;
mod dbg_macro;
mod default_trait_access;
mod dereference;
mod derive;
mod doc;
mod double_comparison;
mod double_parens;
mod drop_bounds;
mod drop_forget_ref;
mod duration_subsec;
mod else_if_without_else;
mod empty_enum;
mod entry;
mod enum_clike;
mod enum_variants;
mod eq_op;
mod erasing_op;
mod escape;
mod eta_reduction;
mod eval_order_dependence;
mod excessive_bools;
mod exit;
mod explicit_write;
mod fallible_impl_from;
mod float_literal;
mod floating_point_arithmetic;
mod format;
mod formatting;
mod functions;
mod future_not_send;
mod get_last_with_len;
mod identity_conversion;
mod identity_op;
mod if_let_mutex;
mod if_let_some_result;
mod if_not_else;
mod implicit_return;
mod implicit_saturating_sub;
mod indexing_slicing;
mod infinite_iter;
mod inherent_impl;
mod inherent_to_string;
mod inline_fn_without_body;
mod int_plus_one;
mod integer_division;
mod items_after_statements;
mod large_const_arrays;
mod large_enum_variant;
mod large_stack_arrays;
mod len_zero;
mod let_if_seq;
mod let_underscore;
mod lifetimes;
mod literal_representation;
mod loops;
mod macro_use;
mod main_recursion;
mod manual_async_fn;
mod manual_non_exhaustive;
mod map_clone;
mod map_unit_fn;
mod match_on_vec_items;
mod matches;
mod mem_discriminant;
mod mem_forget;
mod mem_replace;
mod methods;
mod minmax;
mod misc;
mod misc_early;
mod missing_const_for_fn;
mod missing_doc;
mod missing_inline;
mod modulo_arithmetic;
mod multiple_crate_versions;
mod mut_key;
mod mut_mut;
mod mut_reference;
mod mutable_debug_assertion;
mod mutex_atomic;
mod needless_bool;
mod needless_borrow;
mod needless_borrowed_ref;
mod needless_continue;
mod needless_pass_by_value;
mod needless_update;
mod neg_cmp_op_on_partial_ord;
mod neg_multiply;
mod new_without_default;
mod no_effect;
mod non_copy_const;
mod non_expressive_names;
mod open_options;
mod option_env_unwrap;
mod overflow_check_conditional;
mod panic_unimplemented;
mod partialeq_ne_impl;
mod path_buf_push_overwrite;
mod precedence;
mod ptr;
mod ptr_offset_with_cast;
mod question_mark;
mod ranges;
mod redundant_clone;
mod redundant_field_names;
mod redundant_pattern_matching;
mod redundant_pub_crate;
mod redundant_static_lifetimes;
mod reference;
mod regex;
mod returns;
mod serde_api;
mod shadow;
mod single_component_path_imports;
mod slow_vector_initialization;
mod strings;
mod suspicious_trait_impl;
mod swap;
mod tabs_in_doc_comments;
mod temporary_assignment;
mod to_digit_is_some;
mod trait_bounds;
mod transmute;
mod transmuting_null;
mod trivially_copy_pass_by_ref;
mod try_err;
mod types;
mod unicode;
mod unnamed_address;
mod unsafe_removed_from_name;
mod unused_io_amount;
mod unused_self;
mod unwrap;
mod use_self;
mod vec;
mod verbose_file_reads;
mod wildcard_dependencies;
mod wildcard_imports;
mod write;
mod zero_div_zero;
// end lints modules, do not remove this comment, it’s used in `update_lints`

pub use crate::utils::conf::Conf;

mod reexport {
    pub use rustc_ast::ast::Name;
}

/// Register all pre expansion lints
///
/// Pre-expansion lints run before any macro expansion has happened.
///
/// Note that due to the architecture of the compiler, currently `cfg_attr` attributes on crate
/// level (i.e `#![cfg_attr(...)]`) will still be expanded even when using a pre-expansion pass.
///
/// Used in `./src/driver.rs`.
pub fn register_pre_expansion_lints(store: &mut rustc_lint::LintStore) {
    store.register_pre_expansion_pass(|| box write::Write::default());
<<<<<<< HEAD
    store.register_pre_expansion_pass(|| box attrs::DeprecatedCfgAttribute);
=======
    store.register_pre_expansion_pass(|| box redundant_field_names::RedundantFieldNames);
    let single_char_binding_names_threshold = conf.single_char_binding_names_threshold;
    store.register_pre_expansion_pass(move || box non_expressive_names::NonExpressiveNames {
        single_char_binding_names_threshold,
    });
    store.register_pre_expansion_pass(|| box attrs::EarlyAttributes);
>>>>>>> 43a1777b
    store.register_pre_expansion_pass(|| box dbg_macro::DbgMacro);
}

#[doc(hidden)]
pub fn read_conf(args: &[rustc_ast::ast::NestedMetaItem], sess: &Session) -> Conf {
    use std::path::Path;
    match utils::conf::file_from_args(args) {
        Ok(file_name) => {
            // if the user specified a file, it must exist, otherwise default to `clippy.toml` but
            // do not require the file to exist
            let file_name = match file_name {
                Some(file_name) => file_name,
                None => match utils::conf::lookup_conf_file() {
                    Ok(Some(path)) => path,
                    Ok(None) => return Conf::default(),
                    Err(error) => {
                        sess.struct_err(&format!("error finding Clippy's configuration file: {}", error))
                            .emit();
                        return Conf::default();
                    },
                },
            };

            let file_name = if file_name.is_relative() {
                sess.local_crate_source_file
                    .as_deref()
                    .and_then(Path::parent)
                    .unwrap_or_else(|| Path::new(""))
                    .join(file_name)
            } else {
                file_name
            };

            let (conf, errors) = utils::conf::read(&file_name);

            // all conf errors are non-fatal, we just use the default conf in case of error
            for error in errors {
                sess.struct_err(&format!(
                    "error reading Clippy's configuration file `{}`: {}",
                    file_name.display(),
                    error
                ))
                .emit();
            }

            conf
        },
        Err((err, span)) => {
            sess.struct_span_err(span, err)
                .span_note(span, "Clippy will use default configuration")
                .emit();
            Conf::default()
        },
    }
}

/// Register all lints and lint groups with the rustc plugin registry
///
/// Used in `./src/driver.rs`.
#[allow(clippy::too_many_lines)]
#[rustfmt::skip]
pub fn register_plugins(store: &mut rustc_lint::LintStore, sess: &Session, conf: &Conf) {
    register_removed_non_tool_lints(store);

    // begin deprecated lints, do not remove this comment, it’s used in `update_lints`
    store.register_removed(
        "clippy::should_assert_eq",
        "`assert!()` will be more flexible with RFC 2011",
    );
    store.register_removed(
        "clippy::extend_from_slice",
        "`.extend_from_slice(_)` is a faster way to extend a Vec by a slice",
    );
    store.register_removed(
        "clippy::range_step_by_zero",
        "`iterator.step_by(0)` panics nowadays",
    );
    store.register_removed(
        "clippy::unstable_as_slice",
        "`Vec::as_slice` has been stabilized in 1.7",
    );
    store.register_removed(
        "clippy::unstable_as_mut_slice",
        "`Vec::as_mut_slice` has been stabilized in 1.7",
    );
    store.register_removed(
        "clippy::str_to_string",
        "using `str::to_string` is common even today and specialization will likely happen soon",
    );
    store.register_removed(
        "clippy::string_to_string",
        "using `string::to_string` is common even today and specialization will likely happen soon",
    );
    store.register_removed(
        "clippy::misaligned_transmute",
        "this lint has been split into cast_ptr_alignment and transmute_ptr_to_ptr",
    );
    store.register_removed(
        "clippy::assign_ops",
        "using compound assignment operators (e.g., `+=`) is harmless",
    );
    store.register_removed(
        "clippy::if_let_redundant_pattern_matching",
        "this lint has been changed to redundant_pattern_matching",
    );
    store.register_removed(
        "clippy::unsafe_vector_initialization",
        "the replacement suggested by this lint had substantially different behavior",
    );
    store.register_removed(
        "clippy::invalid_ref",
        "superseded by rustc lint `invalid_value`",
    );
    store.register_removed(
        "clippy::unused_collect",
        "`collect` has been marked as #[must_use] in rustc and that covers all cases of this lint",
    );
    store.register_removed(
        "clippy::into_iter_on_array",
        "this lint has been uplifted to rustc and is now called `array_into_iter`",
    );
    store.register_removed(
        "clippy::unused_label",
        "this lint has been uplifted to rustc and is now called `unused_labels`",
    );
    store.register_removed(
        "clippy::replace_consts",
        "associated-constants `MIN`/`MAX` of integers are prefer to `{min,max}_value()` and module constants",
    );
    // end deprecated lints, do not remove this comment, it’s used in `update_lints`

    // begin register lints, do not remove this comment, it’s used in `update_lints`
    store.register_lints(&[
        &approx_const::APPROX_CONSTANT,
        &arithmetic::FLOAT_ARITHMETIC,
        &arithmetic::INTEGER_ARITHMETIC,
        &as_conversions::AS_CONVERSIONS,
        &assertions_on_constants::ASSERTIONS_ON_CONSTANTS,
        &assign_ops::ASSIGN_OP_PATTERN,
        &assign_ops::MISREFACTORED_ASSIGN_OP,
        &atomic_ordering::INVALID_ATOMIC_ORDERING,
        &attrs::DEPRECATED_CFG_ATTR,
        &attrs::DEPRECATED_SEMVER,
        &attrs::EMPTY_LINE_AFTER_OUTER_ATTR,
        &attrs::INLINE_ALWAYS,
        &attrs::MISMATCHED_TARGET_OS,
        &attrs::UNKNOWN_CLIPPY_LINTS,
        &attrs::USELESS_ATTRIBUTE,
        &await_holding_lock::AWAIT_HOLDING_LOCK,
        &bit_mask::BAD_BIT_MASK,
        &bit_mask::INEFFECTIVE_BIT_MASK,
        &bit_mask::VERBOSE_BIT_MASK,
        &blacklisted_name::BLACKLISTED_NAME,
        &block_in_if_condition::BLOCK_IN_IF_CONDITION_EXPR,
        &block_in_if_condition::BLOCK_IN_IF_CONDITION_STMT,
        &booleans::LOGIC_BUG,
        &booleans::NONMINIMAL_BOOL,
        &bytecount::NAIVE_BYTECOUNT,
        &cargo_common_metadata::CARGO_COMMON_METADATA,
        &checked_conversions::CHECKED_CONVERSIONS,
        &cognitive_complexity::COGNITIVE_COMPLEXITY,
        &collapsible_if::COLLAPSIBLE_IF,
        &comparison_chain::COMPARISON_CHAIN,
        &copies::IFS_SAME_COND,
        &copies::IF_SAME_THEN_ELSE,
        &copies::MATCH_SAME_ARMS,
        &copies::SAME_FUNCTIONS_IN_IF_CONDITION,
        &copy_iterator::COPY_ITERATOR,
        &dbg_macro::DBG_MACRO,
        &default_trait_access::DEFAULT_TRAIT_ACCESS,
        &dereference::EXPLICIT_DEREF_METHODS,
        &derive::DERIVE_HASH_XOR_EQ,
        &derive::EXPL_IMPL_CLONE_ON_COPY,
        &derive::UNSAFE_DERIVE_DESERIALIZE,
        &doc::DOC_MARKDOWN,
        &doc::MISSING_ERRORS_DOC,
        &doc::MISSING_SAFETY_DOC,
        &doc::NEEDLESS_DOCTEST_MAIN,
        &double_comparison::DOUBLE_COMPARISONS,
        &double_parens::DOUBLE_PARENS,
        &drop_bounds::DROP_BOUNDS,
        &drop_forget_ref::DROP_COPY,
        &drop_forget_ref::DROP_REF,
        &drop_forget_ref::FORGET_COPY,
        &drop_forget_ref::FORGET_REF,
        &duration_subsec::DURATION_SUBSEC,
        &else_if_without_else::ELSE_IF_WITHOUT_ELSE,
        &empty_enum::EMPTY_ENUM,
        &entry::MAP_ENTRY,
        &enum_clike::ENUM_CLIKE_UNPORTABLE_VARIANT,
        &enum_variants::ENUM_VARIANT_NAMES,
        &enum_variants::MODULE_INCEPTION,
        &enum_variants::MODULE_NAME_REPETITIONS,
        &enum_variants::PUB_ENUM_VARIANT_NAMES,
        &eq_op::EQ_OP,
        &eq_op::OP_REF,
        &erasing_op::ERASING_OP,
        &escape::BOXED_LOCAL,
        &eta_reduction::REDUNDANT_CLOSURE,
        &eta_reduction::REDUNDANT_CLOSURE_FOR_METHOD_CALLS,
        &eval_order_dependence::DIVERGING_SUB_EXPRESSION,
        &eval_order_dependence::EVAL_ORDER_DEPENDENCE,
        &excessive_bools::FN_PARAMS_EXCESSIVE_BOOLS,
        &excessive_bools::STRUCT_EXCESSIVE_BOOLS,
        &exit::EXIT,
        &explicit_write::EXPLICIT_WRITE,
        &fallible_impl_from::FALLIBLE_IMPL_FROM,
        &float_literal::EXCESSIVE_PRECISION,
        &float_literal::LOSSY_FLOAT_LITERAL,
        &floating_point_arithmetic::IMPRECISE_FLOPS,
        &floating_point_arithmetic::SUBOPTIMAL_FLOPS,
        &format::USELESS_FORMAT,
        &formatting::POSSIBLE_MISSING_COMMA,
        &formatting::SUSPICIOUS_ASSIGNMENT_FORMATTING,
        &formatting::SUSPICIOUS_ELSE_FORMATTING,
        &formatting::SUSPICIOUS_UNARY_OP_FORMATTING,
        &functions::DOUBLE_MUST_USE,
        &functions::MUST_USE_CANDIDATE,
        &functions::MUST_USE_UNIT,
        &functions::NOT_UNSAFE_PTR_ARG_DEREF,
        &functions::TOO_MANY_ARGUMENTS,
        &functions::TOO_MANY_LINES,
        &future_not_send::FUTURE_NOT_SEND,
        &get_last_with_len::GET_LAST_WITH_LEN,
        &identity_conversion::IDENTITY_CONVERSION,
        &identity_op::IDENTITY_OP,
        &if_let_mutex::IF_LET_MUTEX,
        &if_let_some_result::IF_LET_SOME_RESULT,
        &if_not_else::IF_NOT_ELSE,
        &implicit_return::IMPLICIT_RETURN,
        &implicit_saturating_sub::IMPLICIT_SATURATING_SUB,
        &indexing_slicing::INDEXING_SLICING,
        &indexing_slicing::OUT_OF_BOUNDS_INDEXING,
        &infinite_iter::INFINITE_ITER,
        &infinite_iter::MAYBE_INFINITE_ITER,
        &inherent_impl::MULTIPLE_INHERENT_IMPL,
        &inherent_to_string::INHERENT_TO_STRING,
        &inherent_to_string::INHERENT_TO_STRING_SHADOW_DISPLAY,
        &inline_fn_without_body::INLINE_FN_WITHOUT_BODY,
        &int_plus_one::INT_PLUS_ONE,
        &integer_division::INTEGER_DIVISION,
        &items_after_statements::ITEMS_AFTER_STATEMENTS,
        &large_const_arrays::LARGE_CONST_ARRAYS,
        &large_enum_variant::LARGE_ENUM_VARIANT,
        &large_stack_arrays::LARGE_STACK_ARRAYS,
        &len_zero::LEN_WITHOUT_IS_EMPTY,
        &len_zero::LEN_ZERO,
        &let_if_seq::USELESS_LET_IF_SEQ,
        &let_underscore::LET_UNDERSCORE_LOCK,
        &let_underscore::LET_UNDERSCORE_MUST_USE,
        &lifetimes::EXTRA_UNUSED_LIFETIMES,
        &lifetimes::NEEDLESS_LIFETIMES,
        &literal_representation::DECIMAL_LITERAL_REPRESENTATION,
        &literal_representation::INCONSISTENT_DIGIT_GROUPING,
        &literal_representation::LARGE_DIGIT_GROUPS,
        &literal_representation::MISTYPED_LITERAL_SUFFIXES,
        &literal_representation::UNREADABLE_LITERAL,
        &loops::EMPTY_LOOP,
        &loops::EXPLICIT_COUNTER_LOOP,
        &loops::EXPLICIT_INTO_ITER_LOOP,
        &loops::EXPLICIT_ITER_LOOP,
        &loops::FOR_KV_MAP,
        &loops::FOR_LOOP_OVER_OPTION,
        &loops::FOR_LOOP_OVER_RESULT,
        &loops::ITER_NEXT_LOOP,
        &loops::MANUAL_MEMCPY,
        &loops::MUT_RANGE_BOUND,
        &loops::NEEDLESS_COLLECT,
        &loops::NEEDLESS_RANGE_LOOP,
        &loops::NEVER_LOOP,
        &loops::REVERSE_RANGE_LOOP,
        &loops::WHILE_IMMUTABLE_CONDITION,
        &loops::WHILE_LET_LOOP,
        &loops::WHILE_LET_ON_ITERATOR,
        &macro_use::MACRO_USE_IMPORTS,
        &main_recursion::MAIN_RECURSION,
        &manual_async_fn::MANUAL_ASYNC_FN,
        &manual_non_exhaustive::MANUAL_NON_EXHAUSTIVE,
        &map_clone::MAP_CLONE,
        &map_unit_fn::OPTION_MAP_UNIT_FN,
        &map_unit_fn::RESULT_MAP_UNIT_FN,
        &match_on_vec_items::MATCH_ON_VEC_ITEMS,
        &matches::INFALLIBLE_DESTRUCTURING_MATCH,
        &matches::MATCH_AS_REF,
        &matches::MATCH_BOOL,
        &matches::MATCH_OVERLAPPING_ARM,
        &matches::MATCH_REF_PATS,
        &matches::MATCH_SINGLE_BINDING,
        &matches::MATCH_WILD_ERR_ARM,
        &matches::REST_PAT_IN_FULLY_BOUND_STRUCTS,
        &matches::SINGLE_MATCH,
        &matches::SINGLE_MATCH_ELSE,
        &matches::WILDCARD_ENUM_MATCH_ARM,
        &matches::WILDCARD_IN_OR_PATTERNS,
        &mem_discriminant::MEM_DISCRIMINANT_NON_ENUM,
        &mem_forget::MEM_FORGET,
        &mem_replace::MEM_REPLACE_OPTION_WITH_NONE,
        &mem_replace::MEM_REPLACE_WITH_DEFAULT,
        &mem_replace::MEM_REPLACE_WITH_UNINIT,
        &methods::CHARS_LAST_CMP,
        &methods::CHARS_NEXT_CMP,
        &methods::CLONE_DOUBLE_REF,
        &methods::CLONE_ON_COPY,
        &methods::CLONE_ON_REF_PTR,
        &methods::EXPECT_FUN_CALL,
        &methods::FILETYPE_IS_FILE,
        &methods::FILTER_MAP,
        &methods::FILTER_MAP_NEXT,
        &methods::FILTER_NEXT,
        &methods::FIND_MAP,
        &methods::FLAT_MAP_IDENTITY,
        &methods::GET_UNWRAP,
        &methods::INEFFICIENT_TO_STRING,
        &methods::INTO_ITER_ON_REF,
        &methods::ITERATOR_STEP_BY_ZERO,
        &methods::ITER_CLONED_COLLECT,
        &methods::ITER_NTH,
        &methods::ITER_NTH_ZERO,
        &methods::ITER_SKIP_NEXT,
        &methods::MANUAL_SATURATING_ARITHMETIC,
        &methods::MAP_FLATTEN,
        &methods::NEW_RET_NO_SELF,
        &methods::OK_EXPECT,
        &methods::OPTION_AND_THEN_SOME,
        &methods::OPTION_AS_REF_DEREF,
        &methods::OPTION_EXPECT_USED,
        &methods::OPTION_MAP_OR_NONE,
        &methods::OPTION_MAP_UNWRAP_OR,
        &methods::OPTION_MAP_UNWRAP_OR_ELSE,
        &methods::OPTION_UNWRAP_USED,
        &methods::OR_FUN_CALL,
        &methods::RESULT_EXPECT_USED,
        &methods::RESULT_MAP_OR_INTO_OPTION,
        &methods::RESULT_MAP_UNWRAP_OR_ELSE,
        &methods::RESULT_UNWRAP_USED,
        &methods::SEARCH_IS_SOME,
        &methods::SHOULD_IMPLEMENT_TRAIT,
        &methods::SINGLE_CHAR_PATTERN,
        &methods::SKIP_WHILE_NEXT,
        &methods::STRING_EXTEND_CHARS,
        &methods::SUSPICIOUS_MAP,
        &methods::TEMPORARY_CSTRING_AS_PTR,
        &methods::UNINIT_ASSUMED_INIT,
        &methods::UNNECESSARY_FILTER_MAP,
        &methods::UNNECESSARY_FOLD,
        &methods::USELESS_ASREF,
        &methods::WRONG_PUB_SELF_CONVENTION,
        &methods::WRONG_SELF_CONVENTION,
        &methods::ZST_OFFSET,
        &minmax::MIN_MAX,
        &misc::CMP_NAN,
        &misc::CMP_OWNED,
        &misc::FLOAT_CMP,
        &misc::FLOAT_CMP_CONST,
        &misc::MODULO_ONE,
        &misc::SHORT_CIRCUIT_STATEMENT,
        &misc::TOPLEVEL_REF_ARG,
        &misc::USED_UNDERSCORE_BINDING,
        &misc::ZERO_PTR,
        &misc_early::BUILTIN_TYPE_SHADOW,
        &misc_early::DOUBLE_NEG,
        &misc_early::DUPLICATE_UNDERSCORE_ARGUMENT,
        &misc_early::MIXED_CASE_HEX_LITERALS,
        &misc_early::REDUNDANT_CLOSURE_CALL,
        &misc_early::REDUNDANT_PATTERN,
        &misc_early::UNNEEDED_FIELD_PATTERN,
        &misc_early::UNNEEDED_WILDCARD_PATTERN,
        &misc_early::UNSEPARATED_LITERAL_SUFFIX,
        &misc_early::ZERO_PREFIXED_LITERAL,
        &missing_const_for_fn::MISSING_CONST_FOR_FN,
        &missing_doc::MISSING_DOCS_IN_PRIVATE_ITEMS,
        &missing_inline::MISSING_INLINE_IN_PUBLIC_ITEMS,
        &modulo_arithmetic::MODULO_ARITHMETIC,
        &multiple_crate_versions::MULTIPLE_CRATE_VERSIONS,
        &mut_key::MUTABLE_KEY_TYPE,
        &mut_mut::MUT_MUT,
        &mut_reference::UNNECESSARY_MUT_PASSED,
        &mutable_debug_assertion::DEBUG_ASSERT_WITH_MUT_CALL,
        &mutex_atomic::MUTEX_ATOMIC,
        &mutex_atomic::MUTEX_INTEGER,
        &needless_bool::BOOL_COMPARISON,
        &needless_bool::NEEDLESS_BOOL,
        &needless_borrow::NEEDLESS_BORROW,
        &needless_borrowed_ref::NEEDLESS_BORROWED_REFERENCE,
        &needless_continue::NEEDLESS_CONTINUE,
        &needless_pass_by_value::NEEDLESS_PASS_BY_VALUE,
        &needless_update::NEEDLESS_UPDATE,
        &neg_cmp_op_on_partial_ord::NEG_CMP_OP_ON_PARTIAL_ORD,
        &neg_multiply::NEG_MULTIPLY,
        &new_without_default::NEW_WITHOUT_DEFAULT,
        &no_effect::NO_EFFECT,
        &no_effect::UNNECESSARY_OPERATION,
        &non_copy_const::BORROW_INTERIOR_MUTABLE_CONST,
        &non_copy_const::DECLARE_INTERIOR_MUTABLE_CONST,
        &non_expressive_names::JUST_UNDERSCORES_AND_DIGITS,
        &non_expressive_names::MANY_SINGLE_CHAR_NAMES,
        &non_expressive_names::SIMILAR_NAMES,
        &open_options::NONSENSICAL_OPEN_OPTIONS,
        &option_env_unwrap::OPTION_ENV_UNWRAP,
        &overflow_check_conditional::OVERFLOW_CHECK_CONDITIONAL,
        &panic_unimplemented::PANIC,
        &panic_unimplemented::PANIC_PARAMS,
        &panic_unimplemented::TODO,
        &panic_unimplemented::UNIMPLEMENTED,
        &panic_unimplemented::UNREACHABLE,
        &partialeq_ne_impl::PARTIALEQ_NE_IMPL,
        &path_buf_push_overwrite::PATH_BUF_PUSH_OVERWRITE,
        &precedence::PRECEDENCE,
        &ptr::CMP_NULL,
        &ptr::MUT_FROM_REF,
        &ptr::PTR_ARG,
        &ptr_offset_with_cast::PTR_OFFSET_WITH_CAST,
        &question_mark::QUESTION_MARK,
        &ranges::RANGE_MINUS_ONE,
        &ranges::RANGE_PLUS_ONE,
        &ranges::RANGE_ZIP_WITH_LEN,
        &redundant_clone::REDUNDANT_CLONE,
        &redundant_field_names::REDUNDANT_FIELD_NAMES,
        &redundant_pattern_matching::REDUNDANT_PATTERN_MATCHING,
        &redundant_pub_crate::REDUNDANT_PUB_CRATE,
        &redundant_static_lifetimes::REDUNDANT_STATIC_LIFETIMES,
        &reference::DEREF_ADDROF,
        &reference::REF_IN_DEREF,
        &regex::INVALID_REGEX,
        &regex::REGEX_MACRO,
        &regex::TRIVIAL_REGEX,
        &returns::LET_AND_RETURN,
        &returns::NEEDLESS_RETURN,
        &returns::UNUSED_UNIT,
        &serde_api::SERDE_API_MISUSE,
        &shadow::SHADOW_REUSE,
        &shadow::SHADOW_SAME,
        &shadow::SHADOW_UNRELATED,
        &single_component_path_imports::SINGLE_COMPONENT_PATH_IMPORTS,
        &slow_vector_initialization::SLOW_VECTOR_INITIALIZATION,
        &strings::STRING_ADD,
        &strings::STRING_ADD_ASSIGN,
        &strings::STRING_LIT_AS_BYTES,
        &suspicious_trait_impl::SUSPICIOUS_ARITHMETIC_IMPL,
        &suspicious_trait_impl::SUSPICIOUS_OP_ASSIGN_IMPL,
        &swap::ALMOST_SWAPPED,
        &swap::MANUAL_SWAP,
        &tabs_in_doc_comments::TABS_IN_DOC_COMMENTS,
        &temporary_assignment::TEMPORARY_ASSIGNMENT,
        &to_digit_is_some::TO_DIGIT_IS_SOME,
        &trait_bounds::TYPE_REPETITION_IN_BOUNDS,
        &transmute::CROSSPOINTER_TRANSMUTE,
        &transmute::TRANSMUTE_BYTES_TO_STR,
        &transmute::TRANSMUTE_FLOAT_TO_INT,
        &transmute::TRANSMUTE_INT_TO_BOOL,
        &transmute::TRANSMUTE_INT_TO_CHAR,
        &transmute::TRANSMUTE_INT_TO_FLOAT,
        &transmute::TRANSMUTE_PTR_TO_PTR,
        &transmute::TRANSMUTE_PTR_TO_REF,
        &transmute::UNSOUND_COLLECTION_TRANSMUTE,
        &transmute::USELESS_TRANSMUTE,
        &transmute::WRONG_TRANSMUTE,
        &transmuting_null::TRANSMUTING_NULL,
        &trivially_copy_pass_by_ref::TRIVIALLY_COPY_PASS_BY_REF,
        &try_err::TRY_ERR,
        &types::ABSURD_EXTREME_COMPARISONS,
        &types::BORROWED_BOX,
        &types::BOX_VEC,
        &types::CAST_LOSSLESS,
        &types::CAST_POSSIBLE_TRUNCATION,
        &types::CAST_POSSIBLE_WRAP,
        &types::CAST_PRECISION_LOSS,
        &types::CAST_PTR_ALIGNMENT,
        &types::CAST_REF_TO_MUT,
        &types::CAST_SIGN_LOSS,
        &types::CHAR_LIT_AS_U8,
        &types::FN_TO_NUMERIC_CAST,
        &types::FN_TO_NUMERIC_CAST_WITH_TRUNCATION,
        &types::IMPLICIT_HASHER,
        &types::INVALID_UPCAST_COMPARISONS,
        &types::LET_UNIT_VALUE,
        &types::LINKEDLIST,
        &types::OPTION_OPTION,
        &types::REDUNDANT_ALLOCATION,
        &types::TYPE_COMPLEXITY,
        &types::UNIT_ARG,
        &types::UNIT_CMP,
        &types::UNNECESSARY_CAST,
        &types::VEC_BOX,
        &unicode::NON_ASCII_LITERAL,
        &unicode::UNICODE_NOT_NFC,
        &unicode::ZERO_WIDTH_SPACE,
        &unnamed_address::FN_ADDRESS_COMPARISONS,
        &unnamed_address::VTABLE_ADDRESS_COMPARISONS,
        &unsafe_removed_from_name::UNSAFE_REMOVED_FROM_NAME,
        &unused_io_amount::UNUSED_IO_AMOUNT,
        &unused_self::UNUSED_SELF,
        &unwrap::PANICKING_UNWRAP,
        &unwrap::UNNECESSARY_UNWRAP,
        &use_self::USE_SELF,
        &utils::internal_lints::CLIPPY_LINTS_INTERNAL,
        &utils::internal_lints::COLLAPSIBLE_SPAN_LINT_CALLS,
        &utils::internal_lints::COMPILER_LINT_FUNCTIONS,
        &utils::internal_lints::DEFAULT_LINT,
        &utils::internal_lints::LINT_WITHOUT_LINT_PASS,
        &utils::internal_lints::OUTER_EXPN_EXPN_DATA,
        &utils::internal_lints::PRODUCE_ICE,
        &vec::USELESS_VEC,
        &verbose_file_reads::VERBOSE_FILE_READS,
        &wildcard_dependencies::WILDCARD_DEPENDENCIES,
        &wildcard_imports::ENUM_GLOB_USE,
        &wildcard_imports::WILDCARD_IMPORTS,
        &write::PRINTLN_EMPTY_STRING,
        &write::PRINT_LITERAL,
        &write::PRINT_STDOUT,
        &write::PRINT_WITH_NEWLINE,
        &write::USE_DEBUG,
        &write::WRITELN_EMPTY_STRING,
        &write::WRITE_LITERAL,
        &write::WRITE_WITH_NEWLINE,
        &zero_div_zero::ZERO_DIVIDED_BY_ZERO,
    ]);
    // end register lints, do not remove this comment, it’s used in `update_lints`

    store.register_late_pass(|| box await_holding_lock::AwaitHoldingLock);
    store.register_late_pass(|| box serde_api::SerdeAPI);
    store.register_late_pass(|| box utils::internal_lints::CompilerLintFunctions::new());
    store.register_late_pass(|| box utils::internal_lints::LintWithoutLintPass::default());
    store.register_late_pass(|| box utils::internal_lints::OuterExpnDataPass);
    store.register_late_pass(|| box utils::inspector::DeepCodeInspector);
    store.register_late_pass(|| box utils::author::Author);
    let vec_box_size_threshold = conf.vec_box_size_threshold;
    store.register_late_pass(move || box types::Types::new(vec_box_size_threshold));
    store.register_late_pass(|| box booleans::NonminimalBool);
    store.register_late_pass(|| box eq_op::EqOp);
    store.register_late_pass(|| box enum_clike::UnportableVariant);
    store.register_late_pass(|| box float_literal::FloatLiteral);
    let verbose_bit_mask_threshold = conf.verbose_bit_mask_threshold;
    store.register_late_pass(move || box bit_mask::BitMask::new(verbose_bit_mask_threshold));
    store.register_late_pass(|| box ptr::Ptr);
    store.register_late_pass(|| box needless_bool::NeedlessBool);
    store.register_late_pass(|| box needless_bool::BoolComparison);
    store.register_late_pass(|| box approx_const::ApproxConstant);
    store.register_late_pass(|| box misc::MiscLints);
    store.register_late_pass(|| box eta_reduction::EtaReduction);
    store.register_late_pass(|| box identity_op::IdentityOp);
    store.register_late_pass(|| box erasing_op::ErasingOp);
    store.register_late_pass(|| box mut_mut::MutMut);
    store.register_late_pass(|| box mut_reference::UnnecessaryMutPassed);
    store.register_late_pass(|| box len_zero::LenZero);
    store.register_late_pass(|| box attrs::Attributes);
    store.register_late_pass(|| box block_in_if_condition::BlockInIfCondition);
    store.register_late_pass(|| box unicode::Unicode);
    store.register_late_pass(|| box strings::StringAdd);
    store.register_late_pass(|| box implicit_return::ImplicitReturn);
    store.register_late_pass(|| box implicit_saturating_sub::ImplicitSaturatingSub);
    store.register_late_pass(|| box methods::Methods);
    store.register_late_pass(|| box map_clone::MapClone);
    store.register_late_pass(|| box shadow::Shadow);
    store.register_late_pass(|| box types::LetUnitValue);
    store.register_late_pass(|| box types::UnitCmp);
    store.register_late_pass(|| box loops::Loops);
    store.register_late_pass(|| box main_recursion::MainRecursion::default());
    store.register_late_pass(|| box lifetimes::Lifetimes);
    store.register_late_pass(|| box entry::HashMapPass);
    store.register_late_pass(|| box ranges::Ranges);
    store.register_late_pass(|| box types::Casts);
    let type_complexity_threshold = conf.type_complexity_threshold;
    store.register_late_pass(move || box types::TypeComplexity::new(type_complexity_threshold));
    store.register_late_pass(|| box matches::Matches::default());
    store.register_late_pass(|| box minmax::MinMaxPass);
    store.register_late_pass(|| box open_options::OpenOptions);
    store.register_late_pass(|| box zero_div_zero::ZeroDiv);
    store.register_late_pass(|| box mutex_atomic::Mutex);
    store.register_late_pass(|| box needless_update::NeedlessUpdate);
    store.register_late_pass(|| box needless_borrow::NeedlessBorrow::default());
    store.register_late_pass(|| box needless_borrowed_ref::NeedlessBorrowedRef);
    store.register_late_pass(|| box no_effect::NoEffect);
    store.register_late_pass(|| box temporary_assignment::TemporaryAssignment);
    store.register_late_pass(|| box transmute::Transmute);
    let cognitive_complexity_threshold = conf.cognitive_complexity_threshold;
    store.register_late_pass(move || box cognitive_complexity::CognitiveComplexity::new(cognitive_complexity_threshold));
    let too_large_for_stack = conf.too_large_for_stack;
    store.register_late_pass(move || box escape::BoxedLocal{too_large_for_stack});
    store.register_late_pass(|| box panic_unimplemented::PanicUnimplemented);
    store.register_late_pass(|| box strings::StringLitAsBytes);
    store.register_late_pass(|| box derive::Derive);
    store.register_late_pass(|| box types::CharLitAsU8);
    store.register_late_pass(|| box vec::UselessVec);
    store.register_late_pass(|| box drop_bounds::DropBounds);
    store.register_late_pass(|| box get_last_with_len::GetLastWithLen);
    store.register_late_pass(|| box drop_forget_ref::DropForgetRef);
    store.register_late_pass(|| box empty_enum::EmptyEnum);
    store.register_late_pass(|| box types::AbsurdExtremeComparisons);
    store.register_late_pass(|| box types::InvalidUpcastComparisons);
    store.register_late_pass(|| box regex::Regex::default());
    store.register_late_pass(|| box copies::CopyAndPaste);
    store.register_late_pass(|| box copy_iterator::CopyIterator);
    store.register_late_pass(|| box format::UselessFormat);
    store.register_late_pass(|| box swap::Swap);
    store.register_late_pass(|| box overflow_check_conditional::OverflowCheckConditional);
    store.register_late_pass(|| box new_without_default::NewWithoutDefault::default());
    let blacklisted_names = conf.blacklisted_names.iter().cloned().collect::<FxHashSet<_>>();
    store.register_late_pass(move || box blacklisted_name::BlacklistedName::new(blacklisted_names.clone()));
    let too_many_arguments_threshold1 = conf.too_many_arguments_threshold;
    let too_many_lines_threshold2 = conf.too_many_lines_threshold;
    store.register_late_pass(move || box functions::Functions::new(too_many_arguments_threshold1, too_many_lines_threshold2));
    let doc_valid_idents = conf.doc_valid_idents.iter().cloned().collect::<FxHashSet<_>>();
    store.register_late_pass(move || box doc::DocMarkdown::new(doc_valid_idents.clone()));
    store.register_late_pass(|| box neg_multiply::NegMultiply);
    store.register_late_pass(|| box mem_discriminant::MemDiscriminant);
    store.register_late_pass(|| box mem_forget::MemForget);
    store.register_late_pass(|| box mem_replace::MemReplace);
    store.register_late_pass(|| box arithmetic::Arithmetic::default());
    store.register_late_pass(|| box assign_ops::AssignOps);
    store.register_late_pass(|| box let_if_seq::LetIfSeq);
    store.register_late_pass(|| box eval_order_dependence::EvalOrderDependence);
    store.register_late_pass(|| box missing_doc::MissingDoc::new());
    store.register_late_pass(|| box missing_inline::MissingInline);
    store.register_late_pass(|| box if_let_some_result::OkIfLet);
    store.register_late_pass(|| box redundant_pattern_matching::RedundantPatternMatching);
    store.register_late_pass(|| box partialeq_ne_impl::PartialEqNeImpl);
    store.register_late_pass(|| box unused_io_amount::UnusedIoAmount);
    let enum_variant_size_threshold = conf.enum_variant_size_threshold;
    store.register_late_pass(move || box large_enum_variant::LargeEnumVariant::new(enum_variant_size_threshold));
    store.register_late_pass(|| box explicit_write::ExplicitWrite);
    store.register_late_pass(|| box needless_pass_by_value::NeedlessPassByValue);
    let trivially_copy_pass_by_ref = trivially_copy_pass_by_ref::TriviallyCopyPassByRef::new(
        conf.trivial_copy_size_limit,
        &sess.target,
    );
    store.register_late_pass(move || box trivially_copy_pass_by_ref);
    store.register_late_pass(|| box try_err::TryErr);
    store.register_late_pass(|| box use_self::UseSelf);
    store.register_late_pass(|| box bytecount::ByteCount);
    store.register_late_pass(|| box infinite_iter::InfiniteIter);
    store.register_late_pass(|| box inline_fn_without_body::InlineFnWithoutBody);
    store.register_late_pass(|| box identity_conversion::IdentityConversion::default());
    store.register_late_pass(|| box types::ImplicitHasher);
    store.register_late_pass(|| box fallible_impl_from::FallibleImplFrom);
    store.register_late_pass(|| box types::UnitArg);
    store.register_late_pass(|| box double_comparison::DoubleComparisons);
    store.register_late_pass(|| box question_mark::QuestionMark);
    store.register_late_pass(|| box suspicious_trait_impl::SuspiciousImpl);
    store.register_late_pass(|| box map_unit_fn::MapUnit);
    store.register_late_pass(|| box inherent_impl::MultipleInherentImpl::default());
    store.register_late_pass(|| box neg_cmp_op_on_partial_ord::NoNegCompOpForPartialOrd);
    store.register_late_pass(|| box unwrap::Unwrap);
    store.register_late_pass(|| box duration_subsec::DurationSubsec);
    store.register_late_pass(|| box default_trait_access::DefaultTraitAccess);
    store.register_late_pass(|| box indexing_slicing::IndexingSlicing);
    store.register_late_pass(|| box non_copy_const::NonCopyConst);
    store.register_late_pass(|| box ptr_offset_with_cast::PtrOffsetWithCast);
    store.register_late_pass(|| box redundant_clone::RedundantClone);
    store.register_late_pass(|| box slow_vector_initialization::SlowVectorInit);
    store.register_late_pass(|| box types::RefToMut);
    store.register_late_pass(|| box assertions_on_constants::AssertionsOnConstants);
    store.register_late_pass(|| box missing_const_for_fn::MissingConstForFn);
    store.register_late_pass(|| box transmuting_null::TransmutingNull);
    store.register_late_pass(|| box path_buf_push_overwrite::PathBufPushOverwrite);
    store.register_late_pass(|| box checked_conversions::CheckedConversions);
    store.register_late_pass(|| box integer_division::IntegerDivision);
    store.register_late_pass(|| box inherent_to_string::InherentToString);
    store.register_late_pass(|| box trait_bounds::TraitBounds);
    store.register_late_pass(|| box comparison_chain::ComparisonChain);
    store.register_late_pass(|| box mut_key::MutableKeyType);
    store.register_late_pass(|| box modulo_arithmetic::ModuloArithmetic);
    store.register_early_pass(|| box reference::DerefAddrOf);
    store.register_early_pass(|| box reference::RefInDeref);
    store.register_early_pass(|| box double_parens::DoubleParens);
    store.register_early_pass(|| box unsafe_removed_from_name::UnsafeNameRemoval);
    store.register_early_pass(|| box if_not_else::IfNotElse);
    store.register_early_pass(|| box else_if_without_else::ElseIfWithoutElse);
    store.register_early_pass(|| box int_plus_one::IntPlusOne);
    store.register_early_pass(|| box formatting::Formatting);
    store.register_early_pass(|| box misc_early::MiscEarlyLints);
    store.register_early_pass(|| box returns::Return);
    store.register_early_pass(|| box collapsible_if::CollapsibleIf);
    store.register_early_pass(|| box items_after_statements::ItemsAfterStatements);
    store.register_early_pass(|| box precedence::Precedence);
    store.register_early_pass(|| box needless_continue::NeedlessContinue);
    store.register_early_pass(|| box redundant_static_lifetimes::RedundantStaticLifetimes);
    store.register_late_pass(|| box cargo_common_metadata::CargoCommonMetadata);
    store.register_late_pass(|| box multiple_crate_versions::MultipleCrateVersions);
    store.register_late_pass(|| box wildcard_dependencies::WildcardDependencies);
    store.register_early_pass(|| box literal_representation::LiteralDigitGrouping);
    let literal_representation_threshold = conf.literal_representation_threshold;
    store.register_early_pass(move || box literal_representation::DecimalLiteralRepresentation::new(literal_representation_threshold));
    store.register_early_pass(|| box utils::internal_lints::ClippyLintsInternal);
    let enum_variant_name_threshold = conf.enum_variant_name_threshold;
    store.register_early_pass(move || box enum_variants::EnumVariantNames::new(enum_variant_name_threshold));
    store.register_early_pass(|| box tabs_in_doc_comments::TabsInDocComments);
    store.register_late_pass(|| box unused_self::UnusedSelf);
    store.register_late_pass(|| box mutable_debug_assertion::DebugAssertWithMutCall);
    store.register_late_pass(|| box exit::Exit);
    store.register_late_pass(|| box to_digit_is_some::ToDigitIsSome);
    let array_size_threshold = conf.array_size_threshold;
    store.register_late_pass(move || box large_stack_arrays::LargeStackArrays::new(array_size_threshold));
    store.register_late_pass(move || box large_const_arrays::LargeConstArrays::new(array_size_threshold));
    store.register_late_pass(move || box floating_point_arithmetic::FloatingPointArithmetic);
    store.register_early_pass(|| box as_conversions::AsConversions);
    store.register_early_pass(|| box utils::internal_lints::ProduceIce);
    store.register_late_pass(|| box let_underscore::LetUnderscore);
    store.register_late_pass(|| box atomic_ordering::AtomicOrdering);
    store.register_early_pass(|| box single_component_path_imports::SingleComponentPathImports);
    let max_fn_params_bools = conf.max_fn_params_bools;
    let max_struct_bools = conf.max_struct_bools;
    store.register_early_pass(move || box excessive_bools::ExcessiveBools::new(max_struct_bools, max_fn_params_bools));
    store.register_early_pass(|| box option_env_unwrap::OptionEnvUnwrap);
    let warn_on_all_wildcard_imports = conf.warn_on_all_wildcard_imports;
    store.register_late_pass(move || box wildcard_imports::WildcardImports::new(warn_on_all_wildcard_imports));
    store.register_early_pass(|| box macro_use::MacroUseImports);
    store.register_late_pass(|| box verbose_file_reads::VerboseFileReads);
    store.register_late_pass(|| box redundant_pub_crate::RedundantPubCrate::default());
    store.register_late_pass(|| box unnamed_address::UnnamedAddress);
    store.register_late_pass(|| box dereference::Dereferencing);
    store.register_late_pass(|| box future_not_send::FutureNotSend);
    store.register_late_pass(|| box utils::internal_lints::CollapsibleCalls);
    store.register_late_pass(|| box if_let_mutex::IfLetMutex);
<<<<<<< HEAD
    store.register_early_pass(|| box redundant_field_names::RedundantFieldNames);
    let single_char_binding_names_threshold = conf.single_char_binding_names_threshold;
    store.register_early_pass(move || box non_expressive_names::NonExpressiveNames {
        single_char_binding_names_threshold,
    });
=======
    store.register_late_pass(|| box match_on_vec_items::MatchOnVecItems);
    store.register_early_pass(|| box manual_non_exhaustive::ManualNonExhaustive);
    store.register_late_pass(|| box manual_async_fn::ManualAsyncFn);
>>>>>>> 43a1777b

    store.register_group(true, "clippy::restriction", Some("clippy_restriction"), vec![
        LintId::of(&arithmetic::FLOAT_ARITHMETIC),
        LintId::of(&arithmetic::INTEGER_ARITHMETIC),
        LintId::of(&as_conversions::AS_CONVERSIONS),
        LintId::of(&dbg_macro::DBG_MACRO),
        LintId::of(&else_if_without_else::ELSE_IF_WITHOUT_ELSE),
        LintId::of(&exit::EXIT),
        LintId::of(&float_literal::LOSSY_FLOAT_LITERAL),
        LintId::of(&implicit_return::IMPLICIT_RETURN),
        LintId::of(&indexing_slicing::INDEXING_SLICING),
        LintId::of(&inherent_impl::MULTIPLE_INHERENT_IMPL),
        LintId::of(&integer_division::INTEGER_DIVISION),
        LintId::of(&let_underscore::LET_UNDERSCORE_MUST_USE),
        LintId::of(&literal_representation::DECIMAL_LITERAL_REPRESENTATION),
        LintId::of(&matches::REST_PAT_IN_FULLY_BOUND_STRUCTS),
        LintId::of(&matches::WILDCARD_ENUM_MATCH_ARM),
        LintId::of(&mem_forget::MEM_FORGET),
        LintId::of(&methods::CLONE_ON_REF_PTR),
        LintId::of(&methods::FILETYPE_IS_FILE),
        LintId::of(&methods::GET_UNWRAP),
        LintId::of(&methods::OPTION_EXPECT_USED),
        LintId::of(&methods::OPTION_UNWRAP_USED),
        LintId::of(&methods::RESULT_EXPECT_USED),
        LintId::of(&methods::RESULT_UNWRAP_USED),
        LintId::of(&methods::WRONG_PUB_SELF_CONVENTION),
        LintId::of(&misc::FLOAT_CMP_CONST),
        LintId::of(&misc_early::UNNEEDED_FIELD_PATTERN),
        LintId::of(&missing_doc::MISSING_DOCS_IN_PRIVATE_ITEMS),
        LintId::of(&missing_inline::MISSING_INLINE_IN_PUBLIC_ITEMS),
        LintId::of(&modulo_arithmetic::MODULO_ARITHMETIC),
        LintId::of(&panic_unimplemented::PANIC),
        LintId::of(&panic_unimplemented::TODO),
        LintId::of(&panic_unimplemented::UNIMPLEMENTED),
        LintId::of(&panic_unimplemented::UNREACHABLE),
        LintId::of(&shadow::SHADOW_REUSE),
        LintId::of(&shadow::SHADOW_SAME),
        LintId::of(&strings::STRING_ADD),
        LintId::of(&verbose_file_reads::VERBOSE_FILE_READS),
        LintId::of(&write::PRINT_STDOUT),
        LintId::of(&write::USE_DEBUG),
    ]);

    store.register_group(true, "clippy::pedantic", Some("clippy_pedantic"), vec![
        LintId::of(&attrs::INLINE_ALWAYS),
        LintId::of(&await_holding_lock::AWAIT_HOLDING_LOCK),
        LintId::of(&checked_conversions::CHECKED_CONVERSIONS),
        LintId::of(&copies::MATCH_SAME_ARMS),
        LintId::of(&copies::SAME_FUNCTIONS_IN_IF_CONDITION),
        LintId::of(&copy_iterator::COPY_ITERATOR),
        LintId::of(&default_trait_access::DEFAULT_TRAIT_ACCESS),
        LintId::of(&dereference::EXPLICIT_DEREF_METHODS),
        LintId::of(&derive::EXPL_IMPL_CLONE_ON_COPY),
        LintId::of(&derive::UNSAFE_DERIVE_DESERIALIZE),
        LintId::of(&doc::DOC_MARKDOWN),
        LintId::of(&doc::MISSING_ERRORS_DOC),
        LintId::of(&empty_enum::EMPTY_ENUM),
        LintId::of(&enum_variants::MODULE_NAME_REPETITIONS),
        LintId::of(&enum_variants::PUB_ENUM_VARIANT_NAMES),
        LintId::of(&eta_reduction::REDUNDANT_CLOSURE_FOR_METHOD_CALLS),
        LintId::of(&excessive_bools::FN_PARAMS_EXCESSIVE_BOOLS),
        LintId::of(&excessive_bools::STRUCT_EXCESSIVE_BOOLS),
        LintId::of(&functions::MUST_USE_CANDIDATE),
        LintId::of(&functions::TOO_MANY_LINES),
        LintId::of(&if_not_else::IF_NOT_ELSE),
        LintId::of(&implicit_saturating_sub::IMPLICIT_SATURATING_SUB),
        LintId::of(&infinite_iter::MAYBE_INFINITE_ITER),
        LintId::of(&items_after_statements::ITEMS_AFTER_STATEMENTS),
        LintId::of(&large_stack_arrays::LARGE_STACK_ARRAYS),
        LintId::of(&literal_representation::LARGE_DIGIT_GROUPS),
        LintId::of(&literal_representation::UNREADABLE_LITERAL),
        LintId::of(&loops::EXPLICIT_INTO_ITER_LOOP),
        LintId::of(&loops::EXPLICIT_ITER_LOOP),
        LintId::of(&macro_use::MACRO_USE_IMPORTS),
        LintId::of(&match_on_vec_items::MATCH_ON_VEC_ITEMS),
        LintId::of(&matches::MATCH_BOOL),
        LintId::of(&matches::SINGLE_MATCH_ELSE),
        LintId::of(&methods::FILTER_MAP),
        LintId::of(&methods::FILTER_MAP_NEXT),
        LintId::of(&methods::FIND_MAP),
        LintId::of(&methods::INEFFICIENT_TO_STRING),
        LintId::of(&methods::MAP_FLATTEN),
        LintId::of(&methods::OPTION_MAP_UNWRAP_OR),
        LintId::of(&methods::OPTION_MAP_UNWRAP_OR_ELSE),
        LintId::of(&methods::RESULT_MAP_UNWRAP_OR_ELSE),
        LintId::of(&misc::USED_UNDERSCORE_BINDING),
        LintId::of(&misc_early::UNSEPARATED_LITERAL_SUFFIX),
        LintId::of(&mut_mut::MUT_MUT),
        LintId::of(&needless_continue::NEEDLESS_CONTINUE),
        LintId::of(&needless_pass_by_value::NEEDLESS_PASS_BY_VALUE),
        LintId::of(&non_expressive_names::SIMILAR_NAMES),
        LintId::of(&ranges::RANGE_PLUS_ONE),
        LintId::of(&shadow::SHADOW_UNRELATED),
        LintId::of(&strings::STRING_ADD_ASSIGN),
        LintId::of(&trait_bounds::TYPE_REPETITION_IN_BOUNDS),
        LintId::of(&trivially_copy_pass_by_ref::TRIVIALLY_COPY_PASS_BY_REF),
        LintId::of(&types::CAST_LOSSLESS),
        LintId::of(&types::CAST_POSSIBLE_TRUNCATION),
        LintId::of(&types::CAST_POSSIBLE_WRAP),
        LintId::of(&types::CAST_PRECISION_LOSS),
        LintId::of(&types::CAST_SIGN_LOSS),
        LintId::of(&types::IMPLICIT_HASHER),
        LintId::of(&types::INVALID_UPCAST_COMPARISONS),
        LintId::of(&types::LET_UNIT_VALUE),
        LintId::of(&types::LINKEDLIST),
        LintId::of(&types::OPTION_OPTION),
        LintId::of(&unicode::NON_ASCII_LITERAL),
        LintId::of(&unicode::UNICODE_NOT_NFC),
        LintId::of(&unused_self::UNUSED_SELF),
        LintId::of(&wildcard_imports::ENUM_GLOB_USE),
        LintId::of(&wildcard_imports::WILDCARD_IMPORTS),
    ]);

    store.register_group(true, "clippy::internal", Some("clippy_internal"), vec![
        LintId::of(&utils::internal_lints::CLIPPY_LINTS_INTERNAL),
        LintId::of(&utils::internal_lints::COLLAPSIBLE_SPAN_LINT_CALLS),
        LintId::of(&utils::internal_lints::COMPILER_LINT_FUNCTIONS),
        LintId::of(&utils::internal_lints::DEFAULT_LINT),
        LintId::of(&utils::internal_lints::LINT_WITHOUT_LINT_PASS),
        LintId::of(&utils::internal_lints::OUTER_EXPN_EXPN_DATA),
        LintId::of(&utils::internal_lints::PRODUCE_ICE),
    ]);

    store.register_group(true, "clippy::all", Some("clippy"), vec![
        LintId::of(&approx_const::APPROX_CONSTANT),
        LintId::of(&assertions_on_constants::ASSERTIONS_ON_CONSTANTS),
        LintId::of(&assign_ops::ASSIGN_OP_PATTERN),
        LintId::of(&assign_ops::MISREFACTORED_ASSIGN_OP),
        LintId::of(&atomic_ordering::INVALID_ATOMIC_ORDERING),
        LintId::of(&attrs::DEPRECATED_CFG_ATTR),
        LintId::of(&attrs::DEPRECATED_SEMVER),
        LintId::of(&attrs::MISMATCHED_TARGET_OS),
        LintId::of(&attrs::UNKNOWN_CLIPPY_LINTS),
        LintId::of(&attrs::USELESS_ATTRIBUTE),
        LintId::of(&bit_mask::BAD_BIT_MASK),
        LintId::of(&bit_mask::INEFFECTIVE_BIT_MASK),
        LintId::of(&bit_mask::VERBOSE_BIT_MASK),
        LintId::of(&blacklisted_name::BLACKLISTED_NAME),
        LintId::of(&block_in_if_condition::BLOCK_IN_IF_CONDITION_EXPR),
        LintId::of(&block_in_if_condition::BLOCK_IN_IF_CONDITION_STMT),
        LintId::of(&booleans::LOGIC_BUG),
        LintId::of(&booleans::NONMINIMAL_BOOL),
        LintId::of(&bytecount::NAIVE_BYTECOUNT),
        LintId::of(&collapsible_if::COLLAPSIBLE_IF),
        LintId::of(&comparison_chain::COMPARISON_CHAIN),
        LintId::of(&copies::IFS_SAME_COND),
        LintId::of(&copies::IF_SAME_THEN_ELSE),
        LintId::of(&derive::DERIVE_HASH_XOR_EQ),
        LintId::of(&doc::MISSING_SAFETY_DOC),
        LintId::of(&doc::NEEDLESS_DOCTEST_MAIN),
        LintId::of(&double_comparison::DOUBLE_COMPARISONS),
        LintId::of(&double_parens::DOUBLE_PARENS),
        LintId::of(&drop_bounds::DROP_BOUNDS),
        LintId::of(&drop_forget_ref::DROP_COPY),
        LintId::of(&drop_forget_ref::DROP_REF),
        LintId::of(&drop_forget_ref::FORGET_COPY),
        LintId::of(&drop_forget_ref::FORGET_REF),
        LintId::of(&duration_subsec::DURATION_SUBSEC),
        LintId::of(&entry::MAP_ENTRY),
        LintId::of(&enum_clike::ENUM_CLIKE_UNPORTABLE_VARIANT),
        LintId::of(&enum_variants::ENUM_VARIANT_NAMES),
        LintId::of(&enum_variants::MODULE_INCEPTION),
        LintId::of(&eq_op::EQ_OP),
        LintId::of(&eq_op::OP_REF),
        LintId::of(&erasing_op::ERASING_OP),
        LintId::of(&escape::BOXED_LOCAL),
        LintId::of(&eta_reduction::REDUNDANT_CLOSURE),
        LintId::of(&eval_order_dependence::DIVERGING_SUB_EXPRESSION),
        LintId::of(&eval_order_dependence::EVAL_ORDER_DEPENDENCE),
        LintId::of(&explicit_write::EXPLICIT_WRITE),
        LintId::of(&float_literal::EXCESSIVE_PRECISION),
        LintId::of(&format::USELESS_FORMAT),
        LintId::of(&formatting::POSSIBLE_MISSING_COMMA),
        LintId::of(&formatting::SUSPICIOUS_ASSIGNMENT_FORMATTING),
        LintId::of(&formatting::SUSPICIOUS_ELSE_FORMATTING),
        LintId::of(&formatting::SUSPICIOUS_UNARY_OP_FORMATTING),
        LintId::of(&functions::DOUBLE_MUST_USE),
        LintId::of(&functions::MUST_USE_UNIT),
        LintId::of(&functions::NOT_UNSAFE_PTR_ARG_DEREF),
        LintId::of(&functions::TOO_MANY_ARGUMENTS),
        LintId::of(&get_last_with_len::GET_LAST_WITH_LEN),
        LintId::of(&identity_conversion::IDENTITY_CONVERSION),
        LintId::of(&identity_op::IDENTITY_OP),
        LintId::of(&if_let_mutex::IF_LET_MUTEX),
        LintId::of(&if_let_some_result::IF_LET_SOME_RESULT),
        LintId::of(&indexing_slicing::OUT_OF_BOUNDS_INDEXING),
        LintId::of(&infinite_iter::INFINITE_ITER),
        LintId::of(&inherent_to_string::INHERENT_TO_STRING),
        LintId::of(&inherent_to_string::INHERENT_TO_STRING_SHADOW_DISPLAY),
        LintId::of(&inline_fn_without_body::INLINE_FN_WITHOUT_BODY),
        LintId::of(&int_plus_one::INT_PLUS_ONE),
        LintId::of(&large_const_arrays::LARGE_CONST_ARRAYS),
        LintId::of(&large_enum_variant::LARGE_ENUM_VARIANT),
        LintId::of(&len_zero::LEN_WITHOUT_IS_EMPTY),
        LintId::of(&len_zero::LEN_ZERO),
        LintId::of(&let_if_seq::USELESS_LET_IF_SEQ),
        LintId::of(&let_underscore::LET_UNDERSCORE_LOCK),
        LintId::of(&lifetimes::EXTRA_UNUSED_LIFETIMES),
        LintId::of(&lifetimes::NEEDLESS_LIFETIMES),
        LintId::of(&literal_representation::INCONSISTENT_DIGIT_GROUPING),
        LintId::of(&literal_representation::MISTYPED_LITERAL_SUFFIXES),
        LintId::of(&loops::EMPTY_LOOP),
        LintId::of(&loops::EXPLICIT_COUNTER_LOOP),
        LintId::of(&loops::FOR_KV_MAP),
        LintId::of(&loops::FOR_LOOP_OVER_OPTION),
        LintId::of(&loops::FOR_LOOP_OVER_RESULT),
        LintId::of(&loops::ITER_NEXT_LOOP),
        LintId::of(&loops::MANUAL_MEMCPY),
        LintId::of(&loops::MUT_RANGE_BOUND),
        LintId::of(&loops::NEEDLESS_COLLECT),
        LintId::of(&loops::NEEDLESS_RANGE_LOOP),
        LintId::of(&loops::NEVER_LOOP),
        LintId::of(&loops::REVERSE_RANGE_LOOP),
        LintId::of(&loops::WHILE_IMMUTABLE_CONDITION),
        LintId::of(&loops::WHILE_LET_LOOP),
        LintId::of(&loops::WHILE_LET_ON_ITERATOR),
        LintId::of(&main_recursion::MAIN_RECURSION),
        LintId::of(&manual_async_fn::MANUAL_ASYNC_FN),
        LintId::of(&manual_non_exhaustive::MANUAL_NON_EXHAUSTIVE),
        LintId::of(&map_clone::MAP_CLONE),
        LintId::of(&map_unit_fn::OPTION_MAP_UNIT_FN),
        LintId::of(&map_unit_fn::RESULT_MAP_UNIT_FN),
        LintId::of(&matches::INFALLIBLE_DESTRUCTURING_MATCH),
        LintId::of(&matches::MATCH_AS_REF),
        LintId::of(&matches::MATCH_OVERLAPPING_ARM),
        LintId::of(&matches::MATCH_REF_PATS),
        LintId::of(&matches::MATCH_SINGLE_BINDING),
        LintId::of(&matches::MATCH_WILD_ERR_ARM),
        LintId::of(&matches::SINGLE_MATCH),
        LintId::of(&matches::WILDCARD_IN_OR_PATTERNS),
        LintId::of(&mem_discriminant::MEM_DISCRIMINANT_NON_ENUM),
        LintId::of(&mem_replace::MEM_REPLACE_OPTION_WITH_NONE),
        LintId::of(&mem_replace::MEM_REPLACE_WITH_DEFAULT),
        LintId::of(&mem_replace::MEM_REPLACE_WITH_UNINIT),
        LintId::of(&methods::CHARS_LAST_CMP),
        LintId::of(&methods::CHARS_NEXT_CMP),
        LintId::of(&methods::CLONE_DOUBLE_REF),
        LintId::of(&methods::CLONE_ON_COPY),
        LintId::of(&methods::EXPECT_FUN_CALL),
        LintId::of(&methods::FILTER_NEXT),
        LintId::of(&methods::FLAT_MAP_IDENTITY),
        LintId::of(&methods::INTO_ITER_ON_REF),
        LintId::of(&methods::ITERATOR_STEP_BY_ZERO),
        LintId::of(&methods::ITER_CLONED_COLLECT),
        LintId::of(&methods::ITER_NTH),
        LintId::of(&methods::ITER_NTH_ZERO),
        LintId::of(&methods::ITER_SKIP_NEXT),
        LintId::of(&methods::MANUAL_SATURATING_ARITHMETIC),
        LintId::of(&methods::NEW_RET_NO_SELF),
        LintId::of(&methods::OK_EXPECT),
        LintId::of(&methods::OPTION_AND_THEN_SOME),
        LintId::of(&methods::OPTION_AS_REF_DEREF),
        LintId::of(&methods::OPTION_MAP_OR_NONE),
        LintId::of(&methods::OR_FUN_CALL),
        LintId::of(&methods::RESULT_MAP_OR_INTO_OPTION),
        LintId::of(&methods::SEARCH_IS_SOME),
        LintId::of(&methods::SHOULD_IMPLEMENT_TRAIT),
        LintId::of(&methods::SINGLE_CHAR_PATTERN),
        LintId::of(&methods::SKIP_WHILE_NEXT),
        LintId::of(&methods::STRING_EXTEND_CHARS),
        LintId::of(&methods::SUSPICIOUS_MAP),
        LintId::of(&methods::TEMPORARY_CSTRING_AS_PTR),
        LintId::of(&methods::UNINIT_ASSUMED_INIT),
        LintId::of(&methods::UNNECESSARY_FILTER_MAP),
        LintId::of(&methods::UNNECESSARY_FOLD),
        LintId::of(&methods::USELESS_ASREF),
        LintId::of(&methods::WRONG_SELF_CONVENTION),
        LintId::of(&methods::ZST_OFFSET),
        LintId::of(&minmax::MIN_MAX),
        LintId::of(&misc::CMP_NAN),
        LintId::of(&misc::CMP_OWNED),
        LintId::of(&misc::FLOAT_CMP),
        LintId::of(&misc::MODULO_ONE),
        LintId::of(&misc::SHORT_CIRCUIT_STATEMENT),
        LintId::of(&misc::TOPLEVEL_REF_ARG),
        LintId::of(&misc::ZERO_PTR),
        LintId::of(&misc_early::BUILTIN_TYPE_SHADOW),
        LintId::of(&misc_early::DOUBLE_NEG),
        LintId::of(&misc_early::DUPLICATE_UNDERSCORE_ARGUMENT),
        LintId::of(&misc_early::MIXED_CASE_HEX_LITERALS),
        LintId::of(&misc_early::REDUNDANT_CLOSURE_CALL),
        LintId::of(&misc_early::REDUNDANT_PATTERN),
        LintId::of(&misc_early::UNNEEDED_WILDCARD_PATTERN),
        LintId::of(&misc_early::ZERO_PREFIXED_LITERAL),
        LintId::of(&mut_key::MUTABLE_KEY_TYPE),
        LintId::of(&mut_reference::UNNECESSARY_MUT_PASSED),
        LintId::of(&mutex_atomic::MUTEX_ATOMIC),
        LintId::of(&needless_bool::BOOL_COMPARISON),
        LintId::of(&needless_bool::NEEDLESS_BOOL),
        LintId::of(&needless_borrowed_ref::NEEDLESS_BORROWED_REFERENCE),
        LintId::of(&needless_update::NEEDLESS_UPDATE),
        LintId::of(&neg_cmp_op_on_partial_ord::NEG_CMP_OP_ON_PARTIAL_ORD),
        LintId::of(&neg_multiply::NEG_MULTIPLY),
        LintId::of(&new_without_default::NEW_WITHOUT_DEFAULT),
        LintId::of(&no_effect::NO_EFFECT),
        LintId::of(&no_effect::UNNECESSARY_OPERATION),
        LintId::of(&non_copy_const::BORROW_INTERIOR_MUTABLE_CONST),
        LintId::of(&non_copy_const::DECLARE_INTERIOR_MUTABLE_CONST),
        LintId::of(&non_expressive_names::JUST_UNDERSCORES_AND_DIGITS),
        LintId::of(&non_expressive_names::MANY_SINGLE_CHAR_NAMES),
        LintId::of(&open_options::NONSENSICAL_OPEN_OPTIONS),
        LintId::of(&option_env_unwrap::OPTION_ENV_UNWRAP),
        LintId::of(&overflow_check_conditional::OVERFLOW_CHECK_CONDITIONAL),
        LintId::of(&panic_unimplemented::PANIC_PARAMS),
        LintId::of(&partialeq_ne_impl::PARTIALEQ_NE_IMPL),
        LintId::of(&precedence::PRECEDENCE),
        LintId::of(&ptr::CMP_NULL),
        LintId::of(&ptr::MUT_FROM_REF),
        LintId::of(&ptr::PTR_ARG),
        LintId::of(&ptr_offset_with_cast::PTR_OFFSET_WITH_CAST),
        LintId::of(&question_mark::QUESTION_MARK),
        LintId::of(&ranges::RANGE_MINUS_ONE),
        LintId::of(&ranges::RANGE_ZIP_WITH_LEN),
        LintId::of(&redundant_clone::REDUNDANT_CLONE),
        LintId::of(&redundant_field_names::REDUNDANT_FIELD_NAMES),
        LintId::of(&redundant_pattern_matching::REDUNDANT_PATTERN_MATCHING),
        LintId::of(&redundant_static_lifetimes::REDUNDANT_STATIC_LIFETIMES),
        LintId::of(&reference::DEREF_ADDROF),
        LintId::of(&reference::REF_IN_DEREF),
        LintId::of(&regex::INVALID_REGEX),
        LintId::of(&regex::REGEX_MACRO),
        LintId::of(&regex::TRIVIAL_REGEX),
        LintId::of(&returns::LET_AND_RETURN),
        LintId::of(&returns::NEEDLESS_RETURN),
        LintId::of(&returns::UNUSED_UNIT),
        LintId::of(&serde_api::SERDE_API_MISUSE),
        LintId::of(&single_component_path_imports::SINGLE_COMPONENT_PATH_IMPORTS),
        LintId::of(&slow_vector_initialization::SLOW_VECTOR_INITIALIZATION),
        LintId::of(&strings::STRING_LIT_AS_BYTES),
        LintId::of(&suspicious_trait_impl::SUSPICIOUS_ARITHMETIC_IMPL),
        LintId::of(&suspicious_trait_impl::SUSPICIOUS_OP_ASSIGN_IMPL),
        LintId::of(&swap::ALMOST_SWAPPED),
        LintId::of(&swap::MANUAL_SWAP),
        LintId::of(&tabs_in_doc_comments::TABS_IN_DOC_COMMENTS),
        LintId::of(&temporary_assignment::TEMPORARY_ASSIGNMENT),
        LintId::of(&to_digit_is_some::TO_DIGIT_IS_SOME),
        LintId::of(&transmute::CROSSPOINTER_TRANSMUTE),
        LintId::of(&transmute::TRANSMUTE_BYTES_TO_STR),
        LintId::of(&transmute::TRANSMUTE_FLOAT_TO_INT),
        LintId::of(&transmute::TRANSMUTE_INT_TO_BOOL),
        LintId::of(&transmute::TRANSMUTE_INT_TO_CHAR),
        LintId::of(&transmute::TRANSMUTE_INT_TO_FLOAT),
        LintId::of(&transmute::TRANSMUTE_PTR_TO_PTR),
        LintId::of(&transmute::TRANSMUTE_PTR_TO_REF),
        LintId::of(&transmute::UNSOUND_COLLECTION_TRANSMUTE),
        LintId::of(&transmute::WRONG_TRANSMUTE),
        LintId::of(&transmuting_null::TRANSMUTING_NULL),
        LintId::of(&try_err::TRY_ERR),
        LintId::of(&types::ABSURD_EXTREME_COMPARISONS),
        LintId::of(&types::BORROWED_BOX),
        LintId::of(&types::BOX_VEC),
        LintId::of(&types::CAST_PTR_ALIGNMENT),
        LintId::of(&types::CAST_REF_TO_MUT),
        LintId::of(&types::CHAR_LIT_AS_U8),
        LintId::of(&types::FN_TO_NUMERIC_CAST),
        LintId::of(&types::FN_TO_NUMERIC_CAST_WITH_TRUNCATION),
        LintId::of(&types::REDUNDANT_ALLOCATION),
        LintId::of(&types::TYPE_COMPLEXITY),
        LintId::of(&types::UNIT_ARG),
        LintId::of(&types::UNIT_CMP),
        LintId::of(&types::UNNECESSARY_CAST),
        LintId::of(&types::VEC_BOX),
        LintId::of(&unicode::ZERO_WIDTH_SPACE),
        LintId::of(&unnamed_address::FN_ADDRESS_COMPARISONS),
        LintId::of(&unnamed_address::VTABLE_ADDRESS_COMPARISONS),
        LintId::of(&unsafe_removed_from_name::UNSAFE_REMOVED_FROM_NAME),
        LintId::of(&unused_io_amount::UNUSED_IO_AMOUNT),
        LintId::of(&unwrap::PANICKING_UNWRAP),
        LintId::of(&unwrap::UNNECESSARY_UNWRAP),
        LintId::of(&vec::USELESS_VEC),
        LintId::of(&write::PRINTLN_EMPTY_STRING),
        LintId::of(&write::PRINT_LITERAL),
        LintId::of(&write::PRINT_WITH_NEWLINE),
        LintId::of(&write::WRITELN_EMPTY_STRING),
        LintId::of(&write::WRITE_LITERAL),
        LintId::of(&write::WRITE_WITH_NEWLINE),
        LintId::of(&zero_div_zero::ZERO_DIVIDED_BY_ZERO),
    ]);

    store.register_group(true, "clippy::style", Some("clippy_style"), vec![
        LintId::of(&assertions_on_constants::ASSERTIONS_ON_CONSTANTS),
        LintId::of(&assign_ops::ASSIGN_OP_PATTERN),
        LintId::of(&attrs::UNKNOWN_CLIPPY_LINTS),
        LintId::of(&bit_mask::VERBOSE_BIT_MASK),
        LintId::of(&blacklisted_name::BLACKLISTED_NAME),
        LintId::of(&block_in_if_condition::BLOCK_IN_IF_CONDITION_EXPR),
        LintId::of(&block_in_if_condition::BLOCK_IN_IF_CONDITION_STMT),
        LintId::of(&collapsible_if::COLLAPSIBLE_IF),
        LintId::of(&comparison_chain::COMPARISON_CHAIN),
        LintId::of(&doc::MISSING_SAFETY_DOC),
        LintId::of(&doc::NEEDLESS_DOCTEST_MAIN),
        LintId::of(&enum_variants::ENUM_VARIANT_NAMES),
        LintId::of(&enum_variants::MODULE_INCEPTION),
        LintId::of(&eq_op::OP_REF),
        LintId::of(&eta_reduction::REDUNDANT_CLOSURE),
        LintId::of(&float_literal::EXCESSIVE_PRECISION),
        LintId::of(&formatting::SUSPICIOUS_ASSIGNMENT_FORMATTING),
        LintId::of(&formatting::SUSPICIOUS_ELSE_FORMATTING),
        LintId::of(&formatting::SUSPICIOUS_UNARY_OP_FORMATTING),
        LintId::of(&functions::DOUBLE_MUST_USE),
        LintId::of(&functions::MUST_USE_UNIT),
        LintId::of(&if_let_some_result::IF_LET_SOME_RESULT),
        LintId::of(&inherent_to_string::INHERENT_TO_STRING),
        LintId::of(&len_zero::LEN_WITHOUT_IS_EMPTY),
        LintId::of(&len_zero::LEN_ZERO),
        LintId::of(&let_if_seq::USELESS_LET_IF_SEQ),
        LintId::of(&literal_representation::INCONSISTENT_DIGIT_GROUPING),
        LintId::of(&loops::EMPTY_LOOP),
        LintId::of(&loops::FOR_KV_MAP),
        LintId::of(&loops::NEEDLESS_RANGE_LOOP),
        LintId::of(&loops::WHILE_LET_ON_ITERATOR),
        LintId::of(&main_recursion::MAIN_RECURSION),
        LintId::of(&manual_async_fn::MANUAL_ASYNC_FN),
        LintId::of(&manual_non_exhaustive::MANUAL_NON_EXHAUSTIVE),
        LintId::of(&map_clone::MAP_CLONE),
        LintId::of(&matches::INFALLIBLE_DESTRUCTURING_MATCH),
        LintId::of(&matches::MATCH_OVERLAPPING_ARM),
        LintId::of(&matches::MATCH_REF_PATS),
        LintId::of(&matches::MATCH_WILD_ERR_ARM),
        LintId::of(&matches::SINGLE_MATCH),
        LintId::of(&mem_replace::MEM_REPLACE_OPTION_WITH_NONE),
        LintId::of(&mem_replace::MEM_REPLACE_WITH_DEFAULT),
        LintId::of(&methods::CHARS_LAST_CMP),
        LintId::of(&methods::CHARS_NEXT_CMP),
        LintId::of(&methods::INTO_ITER_ON_REF),
        LintId::of(&methods::ITER_CLONED_COLLECT),
        LintId::of(&methods::ITER_NTH_ZERO),
        LintId::of(&methods::ITER_SKIP_NEXT),
        LintId::of(&methods::MANUAL_SATURATING_ARITHMETIC),
        LintId::of(&methods::NEW_RET_NO_SELF),
        LintId::of(&methods::OK_EXPECT),
        LintId::of(&methods::OPTION_MAP_OR_NONE),
        LintId::of(&methods::RESULT_MAP_OR_INTO_OPTION),
        LintId::of(&methods::SHOULD_IMPLEMENT_TRAIT),
        LintId::of(&methods::STRING_EXTEND_CHARS),
        LintId::of(&methods::UNNECESSARY_FOLD),
        LintId::of(&methods::WRONG_SELF_CONVENTION),
        LintId::of(&misc::TOPLEVEL_REF_ARG),
        LintId::of(&misc::ZERO_PTR),
        LintId::of(&misc_early::BUILTIN_TYPE_SHADOW),
        LintId::of(&misc_early::DOUBLE_NEG),
        LintId::of(&misc_early::DUPLICATE_UNDERSCORE_ARGUMENT),
        LintId::of(&misc_early::MIXED_CASE_HEX_LITERALS),
        LintId::of(&misc_early::REDUNDANT_PATTERN),
        LintId::of(&mut_reference::UNNECESSARY_MUT_PASSED),
        LintId::of(&neg_multiply::NEG_MULTIPLY),
        LintId::of(&new_without_default::NEW_WITHOUT_DEFAULT),
        LintId::of(&non_expressive_names::JUST_UNDERSCORES_AND_DIGITS),
        LintId::of(&non_expressive_names::MANY_SINGLE_CHAR_NAMES),
        LintId::of(&panic_unimplemented::PANIC_PARAMS),
        LintId::of(&ptr::CMP_NULL),
        LintId::of(&ptr::PTR_ARG),
        LintId::of(&question_mark::QUESTION_MARK),
        LintId::of(&redundant_field_names::REDUNDANT_FIELD_NAMES),
        LintId::of(&redundant_pattern_matching::REDUNDANT_PATTERN_MATCHING),
        LintId::of(&redundant_static_lifetimes::REDUNDANT_STATIC_LIFETIMES),
        LintId::of(&regex::REGEX_MACRO),
        LintId::of(&regex::TRIVIAL_REGEX),
        LintId::of(&returns::LET_AND_RETURN),
        LintId::of(&returns::NEEDLESS_RETURN),
        LintId::of(&returns::UNUSED_UNIT),
        LintId::of(&single_component_path_imports::SINGLE_COMPONENT_PATH_IMPORTS),
        LintId::of(&strings::STRING_LIT_AS_BYTES),
        LintId::of(&tabs_in_doc_comments::TABS_IN_DOC_COMMENTS),
        LintId::of(&to_digit_is_some::TO_DIGIT_IS_SOME),
        LintId::of(&try_err::TRY_ERR),
        LintId::of(&types::FN_TO_NUMERIC_CAST),
        LintId::of(&types::FN_TO_NUMERIC_CAST_WITH_TRUNCATION),
        LintId::of(&unsafe_removed_from_name::UNSAFE_REMOVED_FROM_NAME),
        LintId::of(&write::PRINTLN_EMPTY_STRING),
        LintId::of(&write::PRINT_LITERAL),
        LintId::of(&write::PRINT_WITH_NEWLINE),
        LintId::of(&write::WRITELN_EMPTY_STRING),
        LintId::of(&write::WRITE_LITERAL),
        LintId::of(&write::WRITE_WITH_NEWLINE),
    ]);

    store.register_group(true, "clippy::complexity", Some("clippy_complexity"), vec![
        LintId::of(&assign_ops::MISREFACTORED_ASSIGN_OP),
        LintId::of(&attrs::DEPRECATED_CFG_ATTR),
        LintId::of(&booleans::NONMINIMAL_BOOL),
        LintId::of(&double_comparison::DOUBLE_COMPARISONS),
        LintId::of(&double_parens::DOUBLE_PARENS),
        LintId::of(&duration_subsec::DURATION_SUBSEC),
        LintId::of(&eval_order_dependence::DIVERGING_SUB_EXPRESSION),
        LintId::of(&eval_order_dependence::EVAL_ORDER_DEPENDENCE),
        LintId::of(&explicit_write::EXPLICIT_WRITE),
        LintId::of(&format::USELESS_FORMAT),
        LintId::of(&functions::TOO_MANY_ARGUMENTS),
        LintId::of(&get_last_with_len::GET_LAST_WITH_LEN),
        LintId::of(&identity_conversion::IDENTITY_CONVERSION),
        LintId::of(&identity_op::IDENTITY_OP),
        LintId::of(&int_plus_one::INT_PLUS_ONE),
        LintId::of(&lifetimes::EXTRA_UNUSED_LIFETIMES),
        LintId::of(&lifetimes::NEEDLESS_LIFETIMES),
        LintId::of(&loops::EXPLICIT_COUNTER_LOOP),
        LintId::of(&loops::MUT_RANGE_BOUND),
        LintId::of(&loops::WHILE_LET_LOOP),
        LintId::of(&map_unit_fn::OPTION_MAP_UNIT_FN),
        LintId::of(&map_unit_fn::RESULT_MAP_UNIT_FN),
        LintId::of(&matches::MATCH_AS_REF),
        LintId::of(&matches::MATCH_SINGLE_BINDING),
        LintId::of(&matches::WILDCARD_IN_OR_PATTERNS),
        LintId::of(&methods::CLONE_ON_COPY),
        LintId::of(&methods::FILTER_NEXT),
        LintId::of(&methods::FLAT_MAP_IDENTITY),
        LintId::of(&methods::OPTION_AND_THEN_SOME),
        LintId::of(&methods::OPTION_AS_REF_DEREF),
        LintId::of(&methods::SEARCH_IS_SOME),
        LintId::of(&methods::SKIP_WHILE_NEXT),
        LintId::of(&methods::SUSPICIOUS_MAP),
        LintId::of(&methods::UNNECESSARY_FILTER_MAP),
        LintId::of(&methods::USELESS_ASREF),
        LintId::of(&misc::SHORT_CIRCUIT_STATEMENT),
        LintId::of(&misc_early::REDUNDANT_CLOSURE_CALL),
        LintId::of(&misc_early::UNNEEDED_WILDCARD_PATTERN),
        LintId::of(&misc_early::ZERO_PREFIXED_LITERAL),
        LintId::of(&needless_bool::BOOL_COMPARISON),
        LintId::of(&needless_bool::NEEDLESS_BOOL),
        LintId::of(&needless_borrowed_ref::NEEDLESS_BORROWED_REFERENCE),
        LintId::of(&needless_update::NEEDLESS_UPDATE),
        LintId::of(&neg_cmp_op_on_partial_ord::NEG_CMP_OP_ON_PARTIAL_ORD),
        LintId::of(&no_effect::NO_EFFECT),
        LintId::of(&no_effect::UNNECESSARY_OPERATION),
        LintId::of(&overflow_check_conditional::OVERFLOW_CHECK_CONDITIONAL),
        LintId::of(&partialeq_ne_impl::PARTIALEQ_NE_IMPL),
        LintId::of(&precedence::PRECEDENCE),
        LintId::of(&ptr_offset_with_cast::PTR_OFFSET_WITH_CAST),
        LintId::of(&ranges::RANGE_MINUS_ONE),
        LintId::of(&ranges::RANGE_ZIP_WITH_LEN),
        LintId::of(&reference::DEREF_ADDROF),
        LintId::of(&reference::REF_IN_DEREF),
        LintId::of(&swap::MANUAL_SWAP),
        LintId::of(&temporary_assignment::TEMPORARY_ASSIGNMENT),
        LintId::of(&transmute::CROSSPOINTER_TRANSMUTE),
        LintId::of(&transmute::TRANSMUTE_BYTES_TO_STR),
        LintId::of(&transmute::TRANSMUTE_FLOAT_TO_INT),
        LintId::of(&transmute::TRANSMUTE_INT_TO_BOOL),
        LintId::of(&transmute::TRANSMUTE_INT_TO_CHAR),
        LintId::of(&transmute::TRANSMUTE_INT_TO_FLOAT),
        LintId::of(&transmute::TRANSMUTE_PTR_TO_PTR),
        LintId::of(&transmute::TRANSMUTE_PTR_TO_REF),
        LintId::of(&types::BORROWED_BOX),
        LintId::of(&types::CHAR_LIT_AS_U8),
        LintId::of(&types::TYPE_COMPLEXITY),
        LintId::of(&types::UNIT_ARG),
        LintId::of(&types::UNNECESSARY_CAST),
        LintId::of(&types::VEC_BOX),
        LintId::of(&unwrap::UNNECESSARY_UNWRAP),
        LintId::of(&zero_div_zero::ZERO_DIVIDED_BY_ZERO),
    ]);

    store.register_group(true, "clippy::correctness", Some("clippy_correctness"), vec![
        LintId::of(&approx_const::APPROX_CONSTANT),
        LintId::of(&atomic_ordering::INVALID_ATOMIC_ORDERING),
        LintId::of(&attrs::DEPRECATED_SEMVER),
        LintId::of(&attrs::MISMATCHED_TARGET_OS),
        LintId::of(&attrs::USELESS_ATTRIBUTE),
        LintId::of(&bit_mask::BAD_BIT_MASK),
        LintId::of(&bit_mask::INEFFECTIVE_BIT_MASK),
        LintId::of(&booleans::LOGIC_BUG),
        LintId::of(&copies::IFS_SAME_COND),
        LintId::of(&copies::IF_SAME_THEN_ELSE),
        LintId::of(&derive::DERIVE_HASH_XOR_EQ),
        LintId::of(&drop_bounds::DROP_BOUNDS),
        LintId::of(&drop_forget_ref::DROP_COPY),
        LintId::of(&drop_forget_ref::DROP_REF),
        LintId::of(&drop_forget_ref::FORGET_COPY),
        LintId::of(&drop_forget_ref::FORGET_REF),
        LintId::of(&enum_clike::ENUM_CLIKE_UNPORTABLE_VARIANT),
        LintId::of(&eq_op::EQ_OP),
        LintId::of(&erasing_op::ERASING_OP),
        LintId::of(&formatting::POSSIBLE_MISSING_COMMA),
        LintId::of(&functions::NOT_UNSAFE_PTR_ARG_DEREF),
        LintId::of(&if_let_mutex::IF_LET_MUTEX),
        LintId::of(&indexing_slicing::OUT_OF_BOUNDS_INDEXING),
        LintId::of(&infinite_iter::INFINITE_ITER),
        LintId::of(&inherent_to_string::INHERENT_TO_STRING_SHADOW_DISPLAY),
        LintId::of(&inline_fn_without_body::INLINE_FN_WITHOUT_BODY),
        LintId::of(&let_underscore::LET_UNDERSCORE_LOCK),
        LintId::of(&literal_representation::MISTYPED_LITERAL_SUFFIXES),
        LintId::of(&loops::FOR_LOOP_OVER_OPTION),
        LintId::of(&loops::FOR_LOOP_OVER_RESULT),
        LintId::of(&loops::ITER_NEXT_LOOP),
        LintId::of(&loops::NEVER_LOOP),
        LintId::of(&loops::REVERSE_RANGE_LOOP),
        LintId::of(&loops::WHILE_IMMUTABLE_CONDITION),
        LintId::of(&mem_discriminant::MEM_DISCRIMINANT_NON_ENUM),
        LintId::of(&mem_replace::MEM_REPLACE_WITH_UNINIT),
        LintId::of(&methods::CLONE_DOUBLE_REF),
        LintId::of(&methods::ITERATOR_STEP_BY_ZERO),
        LintId::of(&methods::TEMPORARY_CSTRING_AS_PTR),
        LintId::of(&methods::UNINIT_ASSUMED_INIT),
        LintId::of(&methods::ZST_OFFSET),
        LintId::of(&minmax::MIN_MAX),
        LintId::of(&misc::CMP_NAN),
        LintId::of(&misc::FLOAT_CMP),
        LintId::of(&misc::MODULO_ONE),
        LintId::of(&mut_key::MUTABLE_KEY_TYPE),
        LintId::of(&non_copy_const::BORROW_INTERIOR_MUTABLE_CONST),
        LintId::of(&non_copy_const::DECLARE_INTERIOR_MUTABLE_CONST),
        LintId::of(&open_options::NONSENSICAL_OPEN_OPTIONS),
        LintId::of(&option_env_unwrap::OPTION_ENV_UNWRAP),
        LintId::of(&ptr::MUT_FROM_REF),
        LintId::of(&regex::INVALID_REGEX),
        LintId::of(&serde_api::SERDE_API_MISUSE),
        LintId::of(&suspicious_trait_impl::SUSPICIOUS_ARITHMETIC_IMPL),
        LintId::of(&suspicious_trait_impl::SUSPICIOUS_OP_ASSIGN_IMPL),
        LintId::of(&swap::ALMOST_SWAPPED),
        LintId::of(&transmute::UNSOUND_COLLECTION_TRANSMUTE),
        LintId::of(&transmute::WRONG_TRANSMUTE),
        LintId::of(&transmuting_null::TRANSMUTING_NULL),
        LintId::of(&types::ABSURD_EXTREME_COMPARISONS),
        LintId::of(&types::CAST_PTR_ALIGNMENT),
        LintId::of(&types::CAST_REF_TO_MUT),
        LintId::of(&types::UNIT_CMP),
        LintId::of(&unicode::ZERO_WIDTH_SPACE),
        LintId::of(&unnamed_address::FN_ADDRESS_COMPARISONS),
        LintId::of(&unnamed_address::VTABLE_ADDRESS_COMPARISONS),
        LintId::of(&unused_io_amount::UNUSED_IO_AMOUNT),
        LintId::of(&unwrap::PANICKING_UNWRAP),
    ]);

    store.register_group(true, "clippy::perf", Some("clippy_perf"), vec![
        LintId::of(&bytecount::NAIVE_BYTECOUNT),
        LintId::of(&entry::MAP_ENTRY),
        LintId::of(&escape::BOXED_LOCAL),
        LintId::of(&large_const_arrays::LARGE_CONST_ARRAYS),
        LintId::of(&large_enum_variant::LARGE_ENUM_VARIANT),
        LintId::of(&loops::MANUAL_MEMCPY),
        LintId::of(&loops::NEEDLESS_COLLECT),
        LintId::of(&methods::EXPECT_FUN_CALL),
        LintId::of(&methods::ITER_NTH),
        LintId::of(&methods::OR_FUN_CALL),
        LintId::of(&methods::SINGLE_CHAR_PATTERN),
        LintId::of(&misc::CMP_OWNED),
        LintId::of(&mutex_atomic::MUTEX_ATOMIC),
        LintId::of(&redundant_clone::REDUNDANT_CLONE),
        LintId::of(&slow_vector_initialization::SLOW_VECTOR_INITIALIZATION),
        LintId::of(&types::BOX_VEC),
        LintId::of(&types::REDUNDANT_ALLOCATION),
        LintId::of(&vec::USELESS_VEC),
    ]);

    store.register_group(true, "clippy::cargo", Some("clippy_cargo"), vec![
        LintId::of(&cargo_common_metadata::CARGO_COMMON_METADATA),
        LintId::of(&multiple_crate_versions::MULTIPLE_CRATE_VERSIONS),
        LintId::of(&wildcard_dependencies::WILDCARD_DEPENDENCIES),
    ]);

    store.register_group(true, "clippy::nursery", Some("clippy_nursery"), vec![
        LintId::of(&attrs::EMPTY_LINE_AFTER_OUTER_ATTR),
        LintId::of(&cognitive_complexity::COGNITIVE_COMPLEXITY),
        LintId::of(&fallible_impl_from::FALLIBLE_IMPL_FROM),
        LintId::of(&floating_point_arithmetic::IMPRECISE_FLOPS),
        LintId::of(&floating_point_arithmetic::SUBOPTIMAL_FLOPS),
        LintId::of(&future_not_send::FUTURE_NOT_SEND),
        LintId::of(&missing_const_for_fn::MISSING_CONST_FOR_FN),
        LintId::of(&mutable_debug_assertion::DEBUG_ASSERT_WITH_MUT_CALL),
        LintId::of(&mutex_atomic::MUTEX_INTEGER),
        LintId::of(&needless_borrow::NEEDLESS_BORROW),
        LintId::of(&path_buf_push_overwrite::PATH_BUF_PUSH_OVERWRITE),
        LintId::of(&redundant_pub_crate::REDUNDANT_PUB_CRATE),
        LintId::of(&transmute::USELESS_TRANSMUTE),
        LintId::of(&use_self::USE_SELF),
    ]);
}

#[rustfmt::skip]
fn register_removed_non_tool_lints(store: &mut rustc_lint::LintStore) {
    store.register_removed(
        "should_assert_eq",
        "`assert!()` will be more flexible with RFC 2011",
    );
    store.register_removed(
        "extend_from_slice",
        "`.extend_from_slice(_)` is a faster way to extend a Vec by a slice",
    );
    store.register_removed(
        "range_step_by_zero",
        "`iterator.step_by(0)` panics nowadays",
    );
    store.register_removed(
        "unstable_as_slice",
        "`Vec::as_slice` has been stabilized in 1.7",
    );
    store.register_removed(
        "unstable_as_mut_slice",
        "`Vec::as_mut_slice` has been stabilized in 1.7",
    );
    store.register_removed(
        "str_to_string",
        "using `str::to_string` is common even today and specialization will likely happen soon",
    );
    store.register_removed(
        "string_to_string",
        "using `string::to_string` is common even today and specialization will likely happen soon",
    );
    store.register_removed(
        "misaligned_transmute",
        "this lint has been split into cast_ptr_alignment and transmute_ptr_to_ptr",
    );
    store.register_removed(
        "assign_ops",
        "using compound assignment operators (e.g., `+=`) is harmless",
    );
    store.register_removed(
        "if_let_redundant_pattern_matching",
        "this lint has been changed to redundant_pattern_matching",
    );
    store.register_removed(
        "unsafe_vector_initialization",
        "the replacement suggested by this lint had substantially different behavior",
    );
}

/// Register renamed lints.
///
/// Used in `./src/driver.rs`.
pub fn register_renamed(ls: &mut rustc_lint::LintStore) {
    ls.register_renamed("clippy::stutter", "clippy::module_name_repetitions");
    ls.register_renamed("clippy::new_without_default_derive", "clippy::new_without_default");
    ls.register_renamed("clippy::cyclomatic_complexity", "clippy::cognitive_complexity");
    ls.register_renamed("clippy::const_static_lifetime", "clippy::redundant_static_lifetimes");
}

// only exists to let the dogfood integration test works.
// Don't run clippy as an executable directly
#[allow(dead_code)]
fn main() {
    panic!("Please use the cargo-clippy executable");
}<|MERGE_RESOLUTION|>--- conflicted
+++ resolved
@@ -348,16 +348,7 @@
 /// Used in `./src/driver.rs`.
 pub fn register_pre_expansion_lints(store: &mut rustc_lint::LintStore) {
     store.register_pre_expansion_pass(|| box write::Write::default());
-<<<<<<< HEAD
-    store.register_pre_expansion_pass(|| box attrs::DeprecatedCfgAttribute);
-=======
-    store.register_pre_expansion_pass(|| box redundant_field_names::RedundantFieldNames);
-    let single_char_binding_names_threshold = conf.single_char_binding_names_threshold;
-    store.register_pre_expansion_pass(move || box non_expressive_names::NonExpressiveNames {
-        single_char_binding_names_threshold,
-    });
     store.register_pre_expansion_pass(|| box attrs::EarlyAttributes);
->>>>>>> 43a1777b
     store.register_pre_expansion_pass(|| box dbg_macro::DbgMacro);
 }
 
@@ -1072,17 +1063,14 @@
     store.register_late_pass(|| box future_not_send::FutureNotSend);
     store.register_late_pass(|| box utils::internal_lints::CollapsibleCalls);
     store.register_late_pass(|| box if_let_mutex::IfLetMutex);
-<<<<<<< HEAD
     store.register_early_pass(|| box redundant_field_names::RedundantFieldNames);
     let single_char_binding_names_threshold = conf.single_char_binding_names_threshold;
     store.register_early_pass(move || box non_expressive_names::NonExpressiveNames {
         single_char_binding_names_threshold,
     });
-=======
     store.register_late_pass(|| box match_on_vec_items::MatchOnVecItems);
     store.register_early_pass(|| box manual_non_exhaustive::ManualNonExhaustive);
     store.register_late_pass(|| box manual_async_fn::ManualAsyncFn);
->>>>>>> 43a1777b
 
     store.register_group(true, "clippy::restriction", Some("clippy_restriction"), vec![
         LintId::of(&arithmetic::FLOAT_ARITHMETIC),
