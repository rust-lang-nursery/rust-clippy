--- conflicted
+++ resolved
@@ -347,12 +347,8 @@
             EMPTY_LOOP,
             WHILE_LET_ON_ITERATOR,
             FOR_KV_MAP,
-<<<<<<< HEAD
-            NEVER_LOOP
-=======
             NEVER_LOOP,
             MANUAL_MEMCPY
->>>>>>> 748e8c68
         )
     }
 }
